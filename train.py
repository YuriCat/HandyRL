# Copyright (c) 2020 DeNA Co., Ltd.
# Licensed under The MIT License [see LICENSE for details]
#
# Paper that proposed VTrace algorithm
# https://arxiv.org/abs/1802.01561
# Official code
# https://github.com/deepmind/scalable_agent/blob/6c0c8a701990fab9053fb338ede9c915c18fa2b1/vtrace.py

# training

import os
import time
import copy
import threading
import random
import signal
import bz2
import pickle
import yaml
from collections import deque

import numpy as np
import torch
import torch.nn as nn
import torch.nn.functional as F
import torch.distributions as dist
import torch.optim as optim

import environment as gym
from util import map_r, bimap_r, trimap_r, rotate, type_r
from model import to_torch, to_gpu_or_not, RandomModel
from model import DuelingNet as Model
from connection import MultiProcessWorkers, MultiThreadWorkers
from connection import accept_socket_connections
from worker import Workers


def make_batch(episodes, args):
    """Making training batch

    Args:
        episodes (Iterable): list of episodes
        args (dict): training configuration

    Returns:
        dict: PyTorch input and target tensors

    Note:
        Basic data shape is (T, B, P, ...) .
        (T is time length, B is batch size, P is player count)
    """

    obss, datum = [], []

    for ep in episodes:
        # target player and turn index
        moments_ = sum([pickle.loads(bz2.decompress(ms)) for ms in ep['moment']], [])
        moments = moments_[ep['start'] - ep['base']:ep['end'] - ep['base']]
        players = sorted([player for player in moments[0]['observation'].keys() if player >= 0])

        obs_zeros = map_r(moments[0]['observation'][moments[0]['turn']], lambda o: np.zeros_like(o))  # template for padding
        if args['observation']:
            # replace None with zeros
            obs = [[(lambda x : (x if x is not None else obs_zeros))(m['observation'][pl]) for pl in players] for m in moments]
        else:
            obs = [[m['observation'][m['turn']]] for m in moments]
        obs = rotate(obs)  # (T, P, ..., ...) -> (P, ..., T, ...)
        obs = rotate(obs)  # (T, ..., P, ...) -> (..., P, T, ...)
        obs = bimap_r(obs_zeros, obs, lambda _, o: np.array(o))

        # datum that is not changed by training configuration
        v = np.array(
            [[m['value'][player] or 0 for player in players] for m in moments],
            dtype=np.float32
        ).reshape(-1, len(players))
        tmsk = np.eye(len(players))[[m['turn'] for m in moments]]
        pmsk = np.array([m['pmask'] for m in moments])
        vmsk = np.ones_like(tmsk) if args['observation'] else tmsk

        act = np.array([m['action'] for m in moments]).reshape(-1, 1)
        p = np.array([m['policy'] for m in moments])
        progress = np.arange(ep['start'], ep['end'], dtype=np.float32) / ep['total']

        traj_steps = len(tmsk)
        ret = np.array(ep['reward'], dtype=np.float32).reshape(1, -1)

        # pad each array if step length is short
        if traj_steps < args['forward_steps']:
            pad_len = args['forward_steps'] - traj_steps
            obs = map_r(obs, lambda o: np.pad(o, [(0, pad_len)] + [(0, 0)] * (len(o.shape) - 1), 'constant', constant_values=0))
            v = np.concatenate([v, np.tile(ret, [pad_len, 1])])
            tmsk = np.pad(tmsk, [(0, pad_len), (0, 0)], 'constant', constant_values=0)
            pmsk = np.pad(pmsk, [(0, pad_len), (0, 0)], 'constant', constant_values=1e32)
            vmsk = np.pad(vmsk, [(0, pad_len), (0, 0)], 'constant', constant_values=0)
            act = np.pad(act, [(0, pad_len), (0, 0)], 'constant', constant_values=0)
            p = np.pad(p, [(0, pad_len), (0, 0)], 'constant', constant_values=0)
            progress = np.pad(progress, [(0, pad_len)], 'constant', constant_values=1)

        obss.append(obs)
        datum.append((tmsk, pmsk, vmsk, act, p, v, ret, progress))

    tmsk, pmsk, vmsk, act, p, v, ret, progress = zip(*datum)

    obs = to_torch(bimap_r(obs_zeros, rotate(obss), lambda _, o: np.array(o)))
    tmsk = to_torch(np.array(tmsk))
    pmsk = to_torch(np.array(pmsk))
    vmsk = to_torch(np.array(vmsk))
    act = to_torch(np.array(act))
    p = to_torch(np.array(p))
    v = to_torch(np.array(v))
    ret = to_torch(np.array(ret))
    progress = to_torch(np.array(progress))

    return {
        'observation': obs, 'tmask': tmsk, 'pmask': pmsk, 'vmask': vmsk,
        'action': act, 'policy': p, 'value': v, 'return': ret, 'progress': progress,
    }


def forward_prediction(model, hidden, batch, obs_mode):
    """Forward calculation via neural network

    Args:
        model (torch.nn.Module): neural network
        hidden: initial hidden state (..., B, P, ...)
        batch (dict): training batch (output of make_batch() function)

    Returns:
        tuple: calculated policy and value
    """

    observations = batch['observation']  # (B, T, P, ...)

    if hidden is None:
        # feed-forward neural network
        obs = map_r(observations, lambda o: o.view(-1, *o.size()[3:]))
        t_policies, t_values, _ = model(obs, None)
    else:
        # sequential computation with RNN
<<<<<<< HEAD
        bmasks = torch.clamp(batch['tmask'] + batch['vmask'], 0, 1)  # (B, T, P)

        t_policies, t_values = [], []
        for t in range(batch['tmask'].size(1)):
            obs = map_r(observations, lambda o: o[:, t].reshape(-1, *o.size()[3:]))  # (..., B * P, ...)
            bmask_ = bmasks[:, t]
            bmask = map_r(hidden, lambda h: bmask_.view(*h.size()[:2], *([1] * (len(h.size()) - 2))))
            hidden_ = bimap_r(hidden, bmask, lambda h, m: h * m)  # (..., B, P, ...)
            if obs_mode:
                hid = map_r(hidden_, lambda h: h.view(-1, *h.size()[2:]))  # (..., B * P, ...)
            else:
                hid = map_r(hidden_, lambda h: h.sum(1))  # (..., B * 1, ...)
            t_policy, t_value, next_hidden = model(obs, hid)
=======
        bmask = torch.clamp(batch['tmask'] + batch['vmask'], 0, 1)  # (T, B, P)
        bmasks = map_r(hidden, lambda h: bmask.view(*bmask.size()[:3], *([1] * (len(h.size()) - 2))))  # (..., T, B, P, ...)

        t_policies, t_values = [], []
        for t in range(batch['tmask'].size(0)):
            bmask = map_r(bmasks, lambda m: m[t])
            obs = map_r(observations, lambda o: o[t].view(-1, *o.size()[3:]))  # (..., B * P, ...)
            hidden_ = bimap_r(hidden, bmask, lambda h, m: h * m)  # (..., B, P, ...)
            if obs_mode:
                hidden_ = map_r(hidden_, lambda h: h.view(-1, *h.size()[2:]))  # (..., B * P, ...)
            else:
                hidden_ = map_r(hidden_, lambda h: h.sum(1))  # (..., B * 1, ...)
            t_policy, t_value, next_hidden = model(obs, hidden_)
>>>>>>> 84c7fb2b
            t_policies.append(t_policy)
            t_values.append(t_value)
            next_hidden = bimap_r(next_hidden, hidden, lambda nh, h: nh.view(h.size(0), -1, *h.size()[2:]))  # (..., B, P or 1, ...)
            hidden = trimap_r(hidden, next_hidden, bmask, lambda h, nh, m: h * (1 - m) + nh * m)
        t_policies = torch.stack(t_policies, dim=1)
        t_values = torch.stack(t_values, dim=1)

    # gather turn player's policies
    t_policies = t_policies.view(*batch['tmask'].size()[:2], -1, t_policies.size(-1))
    t_policies = t_policies.mul(batch['tmask'].unsqueeze(-1)).sum(-2) - batch['pmask']

    # mask valid target values
    t_values = t_values.view(*batch['tmask'].size()[:2], -1)
    t_values = t_values.mul(batch['vmask'])

    return t_policies, t_values


def compose_losses(policies, values, log_selected_policies, advantages, value_targets, tmasks, vmasks, progress, entropy_regularization):
    """Caluculate loss value

    Returns:
        tuple: losses and statistic values and the number of training data
    """

    losses = {}
    dcnt = tmasks.sum().item()

    turn_advantages = advantages.mul(tmasks).sum(-1, keepdim=True)

    losses['p'] = (-log_selected_policies * turn_advantages).sum()
    losses['v'] = ((values - value_targets) ** 2).mul(vmasks).sum() / 2

    entropy = dist.Categorical(logits=policies).entropy().mul(tmasks.sum(-1))
    losses['ent'] = entropy.sum()

    loss_base = losses['p'] + losses['v']
    losses['total'] = loss_base + entropy.mul(1 - progress * 0.9).sum() * -entropy_regularization

    return losses, dcnt


def vtrace_base(batch, model, hidden, args):
    t_policies, t_values = forward_prediction(model, hidden, batch, args['observation'])
    actions = batch['action']
    gmasks = batch['tmask'].sum(-1, keepdim=True)
    clip_rho_threshold, clip_c_threshold = 1.0, 1.0

    log_selected_b_policies = F.log_softmax(batch['policy'], dim=-1).gather(-1, actions) * gmasks
    log_selected_t_policies = F.log_softmax(t_policies     , dim=-1).gather(-1, actions) * gmasks

    # thresholds of importance sampling
    log_rhos = log_selected_t_policies.detach() - log_selected_b_policies
    rhos = torch.exp(log_rhos)
    clipped_rhos = torch.clamp(rhos, 0, clip_rho_threshold)
    cs = torch.clamp(rhos, 0, clip_c_threshold)
    values_nograd = t_values.detach()

    if values_nograd.size(2) == 2:  # two player zerosum game
        values_nograd_opponent = -torch.stack([values_nograd[:, :, 1], values_nograd[:, :, 0]], dim=-1)
        if args['observation']:
            values_nograd = (values_nograd + values_nograd_opponent) / 2
        else:
            values_nograd = values_nograd + values_nograd_opponent

    values_nograd = values_nograd * gmasks + batch['return'] * (1 - gmasks)

    return t_policies, t_values, log_selected_t_policies, values_nograd, clipped_rhos, cs


def vtrace(batch, model, hidden, args):
    # IMPALA
    # https://github.com/deepmind/scalable_agent/blob/master/vtrace.py

    t_policies, t_values, log_selected_t_policies, values_nograd, clipped_rhos, cs = vtrace_base(batch, model, hidden, args)
    returns = batch['return']
    time_length = batch['vmask'].size(1)

    if args['return'] == 'MC':
        # VTrace with naive advantage
        value_targets = returns
        advantages = clipped_rhos * (returns - values_nograd)
    elif args['return'] == 'TD0':
        values_t_plus_1 = torch.cat([values_nograd[:, 1:], returns[:, -1:]], dim=1)
        deltas = clipped_rhos * (values_t_plus_1 - values_nograd)

        # compute Vtrace value target recursively
        vs_minus_v_xs = deque([deltas[:, -1]])
        for i in range(time_length - 2, -1, -1):
            vs_minus_v_xs.appendleft(deltas[:, i] + cs[:, i] * vs_minus_v_xs[0])
        vs_minus_v_xs = torch.stack(tuple(vs_minus_v_xs), dim=1)
        vs = vs_minus_v_xs + values_nograd

        # compute policy advantage
        value_targets = vs
        vs_t_plus_1 = torch.cat([vs[:, 1:], returns[:, -1:]], dim=1)
        advantages = clipped_rhos * (vs_t_plus_1 - values_nograd)
    elif args['return'] == 'TDLAMBDA':
        lmb = args['lambda']
        lambda_returns = deque([returns[:, -1]])
        for i in range(time_length - 2, -1, -1):
            lambda_returns.appendleft((1 - lmb) * values_nograd[:, i + 1] + lmb * lambda_returns[0])
        lambda_returns = torch.stack(tuple(lambda_returns), dim=1)

        value_targets = lambda_returns
        advantages = clipped_rhos * (value_targets - values_nograd)

    return compose_losses(
        t_policies, t_values, log_selected_t_policies, advantages, value_targets,
        batch['tmask'], batch['vmask'], batch['progress'], args['entropy_regularization'],
    )


class Batcher:
    def __init__(self, args, episodes):
        self.args = args
        self.episodes = episodes
        self.shutdown_flag = False

        if self.args['use_batcher_process']:
            self.workers = MultiProcessWorkers(
                self._worker, self._selector(), self.args['num_batchers'],
                buffer_length=self.args['batch_size'] * 3, num_receivers=2
            )
        else:
            self.workers = MultiThreadWorkers(self._worker, self._selector(), self.args['num_batchers'])

    def _selector(self):
        while True:
            yield self.select_episode()

    def _worker(self, conn, bid):
        print('started batcher %d' % bid)
        episodes = []
        while not self.shutdown_flag:
            ep = conn.recv()
            episodes.append(ep)
            if len(episodes) >= self.args['batch_size']:
                batch = make_batch(episodes, self.args)
                conn.send((batch, len(episodes)))
                episodes = []
        print('finished batcher %d' % bid)

    def run(self):
        self.workers.start()

    def select_episode(self):
        while True:
            ep_idx = random.randrange(min(len(self.episodes), self.args['maximum_episodes']))
            accept_rate = 1 - (len(self.episodes) - 1 - ep_idx) / self.args['maximum_episodes']
            if random.random() < accept_rate:
                ep = self.episodes[ep_idx]
                turn_candidates = 1 + max(0, ep['steps'] - self.args['forward_steps'])  # change start turn by sequence length
                st = random.randrange(turn_candidates)
                ed = min(st + self.args['forward_steps'], ep['steps'])
                st_block = (st // self.args['compress_steps'])
                ed_block = ((ed - 1) // self.args['compress_steps']) + 1
                ep_minimum = {
                    'args': ep['args'], 'reward': ep['reward'],
                    'moment': ep['moment'][st_block:ed_block],
                    'base': st_block * self.args['compress_steps'],
                    'start': st, 'end': ed, 'total': ep['steps'],
                }
                return ep_minimum

    def batch(self):
        return self.workers.recv()

    def shutdown(self):
        self.shutdown_flag = True
        self.workers.shutdown()


class Trainer:
    def __init__(self, args, model):
        self.episodes = deque()
        self.args = args
        self.gpu = torch.cuda.device_count()
        self.model = model
        self.defalut_lr = 3e-8
        self.data_cnt_ema = self.args['batch_size'] * self.args['forward_steps']
        self.params = list(self.model.parameters())
        lr = self.defalut_lr * self.data_cnt_ema
        self.optimizer = optim.Adam(self.params, lr=lr, weight_decay=1e-5) if len(self.params) > 0 else None
        self.steps = 0
        self.lock = threading.Lock()
        self.batcher = Batcher(self.args, self.episodes)
        self.updated_model = None, 0
        self.update_flag = False
        self.shutdown_flag = False

    def update(self):
        if len(self.episodes) < self.args['minimum_episodes']:
            return None, 0  # return None before training
        self.update_flag = True
        while True:
            time.sleep(0.1)
            model, steps = self.recheck_update()
            if model is not None:
                break
        return model, steps

    def report_update(self, model, steps):
        self.lock.acquire()
        self.update_flag = False
        self.updated_model = model, steps
        self.lock.release()

    def recheck_update(self):
        self.lock.acquire()
        flag = self.update_flag
        self.lock.release()
        return (None, -1) if flag else self.updated_model

    def shutdown(self):
        self.shutdown_flag = True
        self.batcher.shutdown()

    def train(self):
        if self.optimizer is None:  # non-parametric model
            print()
            return

        batch_cnt, data_cnt, loss_sum = 0, 0, {}
        train_model = self.model
        if self.gpu:
            if self.gpu > 1:
                train_model = nn.DataParallel(self.model)
            train_model.cuda()
        train_model.train()

        while data_cnt == 0 or not (self.update_flag or self.shutdown_flag):
            # episodes were only tuple of arrays
            batch = to_gpu_or_not(self.batcher.batch(), self.gpu)
            batch_size = batch['value'].size(0)
            player_count = batch['value'].size(2)
            hidden = to_gpu_or_not(self.model.init_hidden([batch_size, player_count]), self.gpu)

            losses, dcnt = vtrace(batch, train_model, hidden, self.args)

            self.optimizer.zero_grad()
            losses['total'].backward()
            nn.utils.clip_grad_norm_(self.params, 4.0)
            self.optimizer.step()

            batch_cnt += 1
            data_cnt += dcnt
            for k, l in losses.items():
                loss_sum[k] = loss_sum.get(k, 0.0) + l.item()

            self.steps += 1

        print('loss = %s' % ' '.join([k + ':' + '%.3f' % (l / data_cnt) for k, l in loss_sum.items()]))

        self.data_cnt_ema = self.data_cnt_ema * 0.8 + data_cnt / (1e-2 + batch_cnt) * 0.2
        for param_group in self.optimizer.param_groups:
            param_group['lr'] = self.defalut_lr * self.data_cnt_ema / (1 + self.steps * 1e-5)
        self.model.cpu()
        self.model.eval()
        return copy.deepcopy(self.model)

    def run(self):
        print('waiting training')
        while not self.shutdown_flag:
            if len(self.episodes) < self.args['minimum_episodes']:
                time.sleep(1)
                continue
            if self.steps == 0:
                self.batcher.run()
                print('started training')
            model = self.train()
            self.report_update(model, self.steps)
        print('finished training')


class Learner:
    def __init__(self, args):
        self.args = args
        random.seed(args['seed'])
        self.env = gym.make(args['env'])
        eval_modify_rate = (args['update_episodes'] ** 0.85) / args['update_episodes']
        self.eval_rate = max(args['eval_rate'], eval_modify_rate)
        self.shutdown_flag = False

        # trained datum
        self.model_era = self.args['restart_epoch']
        self.model_class = self.env.net() if hasattr(self.env, 'net') else Model
        train_model = self.model_class(self.env, args)
        if self.model_era == 0:
            self.model = RandomModel(self.env)
        else:
            self.model = train_model
            self.model.load_state_dict(torch.load(self.model_path(self.model_era)), strict=False)

        # generated datum
        self.num_episodes = 0

        # evaluated datum
        self.results = {}
        self.num_results = 0

        # multiprocess or remote connection
        self.workers = Workers(args)

        # thread connection
        self.trainer = Trainer(args, train_model)

    def shutdown(self):
        self.shutdown_flag = True
        self.trainer.shutdown()
        self.workers.shutdown()
        for thread in self.threads:
            thread.join()

    def model_path(self, model_id):
        return os.path.join('models', str(model_id) + '.pth')

    def update_model(self, model, steps):
        # get latest model and save it
        print('updated model(%d)' % steps)
        self.model_era += 1
        self.model = model
        os.makedirs('models', exist_ok=True)
        torch.save(model.state_dict(), self.model_path(self.model_era))

    def feed_episodes(self, episodes):
        # store generated episodes
        self.trainer.episodes.extend([e for e in episodes if e is not None])
        while len(self.trainer.episodes) > self.args['maximum_episodes']:
            self.trainer.episodes.popleft()

    def feed_results(self, results):
        # store evaluation results
        for model_id, reward in results:
            if reward is None:
                continue
            if model_id not in self.results:
                self.results[model_id] = {}
            if reward not in self.results[model_id]:
                self.results[model_id][reward] = 0
            self.results[model_id][reward] += 1

    def update(self):
        # call update to every component
        if self.model_era not in self.results:
            print('win rate = Nan (0)')
        else:
            distribution = self.results[self.model_era]
            results = {k: distribution[k] for k in sorted(distribution.keys(), reverse=True)}
            # output evaluation results
            n, win = 0, 0.0
            for r, cnt in results.items():
                n += cnt
                win += (r + 1) / 2 * cnt
            print('win rate = %.3f (%.1f / %d)' % (win / n, win, n))
        model, steps = self.trainer.update()
        if model is None:
            model = self.model
        self.update_model(model, steps)

    def server(self):
        # central conductor server
        # returns as list if getting multiple requests as list
        print('started server')
        prev_update_episodes = self.args['minimum_episodes']
        while True:
            # no update call before storings minimum number of episodes + 1 age
            next_update_episodes = prev_update_episodes + self.args['update_episodes']
            while not self.shutdown_flag and self.num_episodes < next_update_episodes:
                conn, (req, data) = self.workers.recv()
                multi_req = isinstance(data, list)
                if not multi_req:
                    data = [data]
                send_data = []

                if req == 'args':
                    for _ in data:
                        args = {'model_id': {}}

                        # decide role
                        if self.num_results < self.eval_rate * self.num_episodes:
                            args['role'] = 'e'
                        else:
                            args['role'] = 'g'

                        if args['role'] == 'g':
                            # genatation configuration
                            args['player'] = self.env.players()[self.num_episodes % len(self.env.players())]
                            for p in self.env.players():
                                args['model_id'][p] = self.model_era
                            self.num_episodes += 1
                            if self.num_episodes % 100 == 0:
                                print(self.num_episodes, end=' ', flush=True)

                        elif args['role'] == 'e':
                            # evaluation configuration
                            args['player'] = self.env.players()[self.num_results % len(self.env.players())]
                            for p in self.env.players():
                                if p == args['player']:
                                    args['model_id'][p] = self.model_era
                                else:
                                    args['model_id'][p] = -1
                            self.num_results += 1

                        send_data.append(args)

                elif req == 'episode':
                    # report generated episodes
                    self.feed_episodes(data)
                    send_data = [None] * len(data)

                elif req == 'result':
                    # report evaluation results
                    self.feed_results(data)
                    send_data = [None] * len(data)

                elif req == 'model':
                    for model_id in data:
                        if model_id == self.model_era:
                            model = self.model
                        else:
                            try:
                                model = self.model_class(self.env, self.args)
                                model.load_state_dict(torch.load(self.model_path(model_id)), strict=False)
                            except:
                                # return latest model if failed to load specified model
                                pass
                        send_data.append(model)

                if not multi_req and len(send_data) == 1:
                    send_data = send_data[0]
                self.workers.send(conn, send_data)
            prev_update_episodes = next_update_episodes
            self.update()
        print('finished server')

    def entry_server(self):
        port = 9999
        print('started entry server %d' % port)
        conn_acceptor = accept_socket_connections(port=port, timeout=0.3)
        while not self.shutdown_flag:
            conn = next(conn_acceptor)
            if conn is not None:
                entry_args = conn.recv()
                print('accepted entry from %s!' % entry_args['host'])
                args = copy.deepcopy(self.args)
                args['worker'] = entry_args
                conn.send(args)
                conn.close()
        print('finished entry server')

    def run(self):
        try:
            # open threads
            self.threads = [threading.Thread(target=self.trainer.run)]
            if self.args['remote']:
                self.threads.append(threading.Thread(target=self.entry_server))
            for thread in self.threads:
                thread.start()
            # open generator, evaluator
            self.workers.run()
            self.server()

        finally:
            self.shutdown()


if __name__ == '__main__':
    with open('config.yaml') as f:
        args = yaml.safe_load(f)
    print(args)

    train_args = args['train_args']
    env_args = args['env_args']
    train_args['env'] = env_args

    gym.prepare(env_args)
    learner = Learner(train_args)
    learner.run()<|MERGE_RESOLUTION|>--- conflicted
+++ resolved
@@ -137,7 +137,6 @@
         t_policies, t_values, _ = model(obs, None)
     else:
         # sequential computation with RNN
-<<<<<<< HEAD
         bmasks = torch.clamp(batch['tmask'] + batch['vmask'], 0, 1)  # (B, T, P)
 
         t_policies, t_values = [], []
@@ -147,25 +146,10 @@
             bmask = map_r(hidden, lambda h: bmask_.view(*h.size()[:2], *([1] * (len(h.size()) - 2))))
             hidden_ = bimap_r(hidden, bmask, lambda h, m: h * m)  # (..., B, P, ...)
             if obs_mode:
-                hid = map_r(hidden_, lambda h: h.view(-1, *h.size()[2:]))  # (..., B * P, ...)
-            else:
-                hid = map_r(hidden_, lambda h: h.sum(1))  # (..., B * 1, ...)
-            t_policy, t_value, next_hidden = model(obs, hid)
-=======
-        bmask = torch.clamp(batch['tmask'] + batch['vmask'], 0, 1)  # (T, B, P)
-        bmasks = map_r(hidden, lambda h: bmask.view(*bmask.size()[:3], *([1] * (len(h.size()) - 2))))  # (..., T, B, P, ...)
-
-        t_policies, t_values = [], []
-        for t in range(batch['tmask'].size(0)):
-            bmask = map_r(bmasks, lambda m: m[t])
-            obs = map_r(observations, lambda o: o[t].view(-1, *o.size()[3:]))  # (..., B * P, ...)
-            hidden_ = bimap_r(hidden, bmask, lambda h, m: h * m)  # (..., B, P, ...)
-            if obs_mode:
                 hidden_ = map_r(hidden_, lambda h: h.view(-1, *h.size()[2:]))  # (..., B * P, ...)
             else:
                 hidden_ = map_r(hidden_, lambda h: h.sum(1))  # (..., B * 1, ...)
             t_policy, t_value, next_hidden = model(obs, hidden_)
->>>>>>> 84c7fb2b
             t_policies.append(t_policy)
             t_values.append(t_value)
             next_hidden = bimap_r(next_hidden, hidden, lambda nh, h: nh.view(h.size(0), -1, *h.size()[2:]))  # (..., B, P or 1, ...)
