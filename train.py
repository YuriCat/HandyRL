# Copyright (c) 2020 DeNA Co., Ltd.
# Licensed under The MIT License [see LICENSE for details]
#
# Paper that proposed VTrace algorithm
# https://arxiv.org/abs/1802.01561
# Official code
# https://github.com/deepmind/scalable_agent/blob/6c0c8a701990fab9053fb338ede9c915c18fa2b1/vtrace.py

# training

import os
import time
import copy
import threading
import random
import signal
import bz2
import pickle
import yaml
from collections import deque

import numpy as np
import torch
import torch.nn as nn
import torch.nn.functional as F
import torch.distributions as dist
import torch.optim as optim

import environment as gym
from util import map_r, bimap_r, trimap_r, rotate, type_r
from model import to_torch, to_gpu_or_not, RandomModel
from model import DuelingNet as Model
from connection import MultiProcessWorkers, MultiThreadWorkers
from connection import accept_socket_connections
from worker import Workers


def make_batch(episodes, args):
    """Making training batch

    Args:
        episodes (Iterable): list of episodes
        args (dict): training configuration

    Returns:
        dict: PyTorch input and target tensors

    Note:
        Basic data shape is (T, B, P, ...) .
        (T is time length, B is batch size, P is player count)
    """

    obss, datum = [], []

    for ep in episodes:
        # target player and turn index
        moments = [pickle.loads(bz2.decompress(m)) for m in ep['moment']]
        players = sorted([player for player in moments[0]['observation'].keys() if player >= 0])

        obs_zeros = map_r(moments[0]['observation'][moments[0]['turn']], lambda o: np.zeros_like(o))  # template for padding
        if args['observation']:
            # replace None with zeros
            obs = [[(lambda x : (x if x is not None else obs_zeros))(m['observation'][pl]) for pl in players] for m in moments]
        else:
            obs = [[m['observation'][m['turn']]] for m in moments]
        obs = rotate(obs)  # (T, P, ..., ...) -> (P, ..., T, ...)
        obs = rotate(obs)  # (T, ..., P, ...) -> (..., P, T, ...)
        obs = bimap_r(obs_zeros, obs, lambda _, o: np.array(o))

        # datum that is not changed by training configuration
        v = np.array(
            [[m['value'][player] or 0 for player in players] for m in moments],
            dtype=np.float32
        ).reshape(-1, len(players))
        tmsk = np.eye(len(players))[[m['turn'] for m in moments]]
        pmsk = np.array([m['pmask'] for m in moments])
        vmsk = np.ones_like(tmsk) if args['observation'] else tmsk

        act = np.array([m['action'] for m in moments]).reshape(-1, 1)
        p = np.array([m['policy'] for m in moments])
        progress = np.arange(ep['start'], ep['end'], dtype=np.float32) / ep['total']

        traj_steps = len(tmsk)
        ret = np.array(ep['reward'], dtype=np.float32).reshape(1, -1)

        # pad each array if step length is short
        if traj_steps < args['forward_steps']:
            pad_len = args['forward_steps'] - traj_steps
            obs = map_r(obs, lambda o: np.pad(o, [(0, pad_len)] + [(0, 0)] * (len(o.shape) - 1), 'constant', constant_values=0))
            v = np.concatenate([v, np.tile(ret, [pad_len, 1])])
            tmsk = np.pad(tmsk, [(0, pad_len), (0, 0)], 'constant', constant_values=0)
            pmsk = np.pad(pmsk, [(0, pad_len), (0, 0)], 'constant', constant_values=1e32)
            vmsk = np.pad(vmsk, [(0, pad_len), (0, 0)], 'constant', constant_values=0)
            act = np.pad(act, [(0, pad_len), (0, 0)], 'constant', constant_values=0)
            p = np.pad(p, [(0, pad_len), (0, 0)], 'constant', constant_values=0)
            progress = np.pad(progress, [(0, pad_len)], 'constant', constant_values=1)

        obss.append(obs)
        datum.append((tmsk, pmsk, vmsk, act, p, v, ret, progress))

    tmsk, pmsk, vmsk, act, p, v, ret, progress = zip(*datum)

    obs = to_torch(bimap_r(obs_zeros, rotate(obss), lambda _, o: np.array(o)))
    tmsk = to_torch(np.array(tmsk))
    pmsk = to_torch(np.array(pmsk))
    vmsk = to_torch(np.array(vmsk))
    act = to_torch(np.array(act))
    p = to_torch(np.array(p))
    v = to_torch(np.array(v))
    ret = to_torch(np.array(ret))
    progress = to_torch(np.array(progress))

    return {
        'observation': obs, 'tmask': tmsk, 'pmask': pmsk, 'vmask': vmsk,
        'action': act, 'policy': p, 'value': v, 'return': ret, 'progress': progress,
    }


def forward_prediction(model, hidden, batch, obs_mode):
    """Forward calculation via neural network

    Args:
        model (torch.nn.Module): neural network
        hidden: initial hidden state (..., B, P, ...)
        batch (dict): training batch (output of make_batch() function)

    Returns:
        tuple: calculated policy and value
    """

    observations = batch['observation']  # (B, T, P, ...)

    if hidden is None:
        # feed-forward neural network
        obs = map_r(observations, lambda o: o.view(-1, *o.size()[3:]))
        t_policies, t_values, _ = model(obs, None)
    else:
        # sequential computation with RNN
        bmasks = torch.clamp(batch['tmask'] + batch['vmask'], 0, 1)  # (B, T, P)

        t_policies, t_values = [], []
<<<<<<< HEAD
        for t in range(batch['tmask'].size(1)):
            obs = map_r(observations, lambda o: o[:, t].reshape(-1, *o.size()[3:]))  # (..., B * P, ...)
            bmask_ = bmasks[:, t]
            bmask = map_r(hidden, lambda h: bmask_.view(*h.size()[:2], *([1] * (len(h.size()) - 2))))
            hidden = bimap_r(hidden, bmask, lambda h, m: h * m)  # (..., B, P, ...)
            if obs_mode:
                hid = map_r(hidden, lambda h: h.view(-1, *h.size()[2:]))  # (..., B * P, ...)
            else:
                hid = map_r(hidden, lambda h: h.sum(1))  # (..., B * 1, ...)
=======
        for t in range(batch['tmask'].size(0)):
            bmask = map_r(bmasks, lambda m: m[t])
            obs = map_r(observations, lambda o: o[t].view(-1, *o.size()[3:]))  # (..., B * P, ...)
            hidden_ = bimap_r(hidden, bmask, lambda h, m: h * m)  # (..., L, B, P, ...)
            if obs_mode:
                hid = map_r(hidden_, lambda h: h.view(h.size(0), -1, *h.size()[3:]))  # (..., L, B * P, ...)
            else:
                hid = map_r(hidden_, lambda h: h.sum(2))  # (..., L, B * 1, ...)
>>>>>>> 79c6fb44
            t_policy, t_value, next_hidden = model(obs, hid)
            t_policies.append(t_policy)
            t_values.append(t_value)
            next_hidden = bimap_r(next_hidden, hidden, lambda nh, h: nh.view(h.size(0), -1, *h.size()[2:]))  # (..., B, P or 1, ...)
            hidden = trimap_r(hidden, next_hidden, bmask, lambda h, nh, m: h * (1 - m) + nh * m)
        t_policies = torch.stack(t_policies, dim=1)
        t_values = torch.stack(t_values, dim=1)

    # gather turn player's policies
    t_policies = t_policies.view(*batch['tmask'].size()[:2], -1, t_policies.size(-1))
    t_policies = t_policies.mul(batch['tmask'].unsqueeze(-1)).sum(-2) - batch['pmask']

    # mask valid target values
    t_values = t_values.view(*batch['tmask'].size()[:2], -1)
    t_values = t_values.mul(batch['vmask'])

    return t_policies, t_values


def compose_losses(policies, values, log_selected_policies, advantages, value_targets, tmasks, vmasks, progress, entropy_regularization):
    """Caluculate loss value

    Returns:
        tuple: losses and statistic values and the number of training data
    """

    losses = {}
    dcnt = tmasks.sum().item()

    turn_advantages = advantages.mul(tmasks).sum(-1, keepdim=True)

    losses['p'] = (-log_selected_policies * turn_advantages).sum()
    losses['v'] = ((values - value_targets) ** 2).mul(vmasks).sum() / 2

    entropy = dist.Categorical(logits=policies).entropy().mul(tmasks.sum(-1))
    losses['ent'] = entropy.sum()

    loss_base = losses['p'] + losses['v']
    losses['total'] = loss_base + entropy.mul(1 - progress * 0.9).sum() * -entropy_regularization

    return losses, dcnt


def vtrace_base(batch, model, hidden, args):
    t_policies, t_values = forward_prediction(model, hidden, batch, args['observation'])
    actions = batch['action']
    gmasks = batch['tmask'].sum(-1, keepdim=True)
    clip_rho_threshold, clip_c_threshold = 1.0, 1.0

    log_selected_b_policies = F.log_softmax(batch['policy'], dim=-1).gather(-1, actions) * gmasks
    log_selected_t_policies = F.log_softmax(t_policies     , dim=-1).gather(-1, actions) * gmasks

    # thresholds of importance sampling
    log_rhos = log_selected_t_policies.detach() - log_selected_b_policies
    rhos = torch.exp(log_rhos)
    clipped_rhos = torch.clamp(rhos, 0, clip_rho_threshold)
    cs = torch.clamp(rhos, 0, clip_c_threshold)
    values_nograd = t_values.detach()

    if values_nograd.size(2) == 2:  # two player zerosum game
        values_nograd_opponent = -torch.stack([values_nograd[:, :, 1], values_nograd[:, :, 0]], dim=-1)
        if args['observation']:
            values_nograd = (values_nograd + values_nograd_opponent) / 2
        else:
            values_nograd = values_nograd + values_nograd_opponent

    values_nograd = values_nograd * gmasks + batch['return'] * (1 - gmasks)

    return t_policies, t_values, log_selected_t_policies, values_nograd, clipped_rhos, cs


def vtrace(batch, model, hidden, args):
    # IMPALA
    # https://github.com/deepmind/scalable_agent/blob/master/vtrace.py

    t_policies, t_values, log_selected_t_policies, values_nograd, clipped_rhos, cs = vtrace_base(batch, model, hidden, args)
    returns = batch['return']
    time_length = batch['vmask'].size(1)

    if args['return'] == 'MC':
        # VTrace with naive advantage
        value_targets = returns
        advantages = clipped_rhos * (returns - values_nograd)
    elif args['return'] == 'TD0':
        values_t_plus_1 = torch.cat([values_nograd[:, 1:], returns[:, -1:]], dim=1)
        deltas = clipped_rhos * (values_t_plus_1 - values_nograd)

        # compute Vtrace value target recursively
        vs_minus_v_xs = deque([deltas[:, -1]])
        for i in range(time_length - 2, -1, -1):
            vs_minus_v_xs.appendleft(deltas[:, i] + cs[:, i] * vs_minus_v_xs[0])
        vs_minus_v_xs = torch.stack(tuple(vs_minus_v_xs), dim=1)
        vs = vs_minus_v_xs + values_nograd

        # compute policy advantage
        value_targets = vs
        vs_t_plus_1 = torch.cat([vs[:, 1:], returns[:, -1:]], dim=1)
        advantages = clipped_rhos * (vs_t_plus_1 - values_nograd)
    elif args['return'] == 'TDLAMBDA':
        lmb = args['lambda']
        lambda_returns = deque([returns[:, -1]])
        for i in range(time_length - 2, -1, -1):
            lambda_returns.appendleft((1 - lmb) * values_nograd[:, i + 1] + lmb * lambda_returns[0])
        lambda_returns = torch.stack(tuple(lambda_returns), dim=1)

        value_targets = lambda_returns
        advantages = clipped_rhos * (value_targets - values_nograd)

    return compose_losses(
        t_policies, t_values, log_selected_t_policies, advantages, value_targets,
        batch['tmask'], batch['vmask'], batch['progress'], args['entropy_regularization'],
    )


class Batcher:
    def __init__(self, args, episodes):
        self.args = args
        self.episodes = episodes
        self.shutdown_flag = False

        if self.args['use_batcher_process']:
            self.workers = MultiProcessWorkers(
                self._worker, self._selector(), self.args['num_batchers'],
                buffer_length=self.args['batch_size'] * 3, num_receivers=2
            )
        else:
            self.workers = MultiThreadWorkers(self._worker, self._selector(), self.args['num_batchers'])

    def _selector(self):
        while True:
            yield self.select_episode()

    def _worker(self, conn, bid):
        print('started batcher %d' % bid)
        episodes = []
        while not self.shutdown_flag:
            ep = conn.recv()
            episodes.append(ep)
            if len(episodes) >= self.args['batch_size']:
                batch = make_batch(episodes, self.args)
                conn.send((batch, len(episodes)))
                episodes = []
        print('finished batcher %d' % bid)

    def run(self):
        self.workers.start()

    def select_episode(self):
        while True:
            ep_idx = random.randrange(min(len(self.episodes), self.args['maximum_episodes']))
            accept_rate = 1 - (len(self.episodes) - 1 - ep_idx) / self.args['maximum_episodes']
            if random.random() < accept_rate:
                ep = self.episodes[ep_idx]
                turn_candidates = 1 + max(0, len(ep['moment']) - self.args['forward_steps'])  # change start turn by sequence length
                st = random.randrange(turn_candidates)
                ed = min(st + self.args['forward_steps'], len(ep['moment']))
                ep_minimum = {
                    'args': ep['args'], 'reward': ep['reward'],
                    'moment': ep['moment'][st:ed],
                    'start': st, 'end': ed, 'total': len(ep['moment'])
                }
                return ep_minimum

    def batch(self):
        return self.workers.recv()

    def shutdown(self):
        self.shutdown_flag = True
        self.workers.shutdown()


class Trainer:
    def __init__(self, args, model):
        self.episodes = deque()
        self.args = args
        self.gpu = torch.cuda.device_count()
        self.model = model
        self.defalut_lr = 3e-8
        self.data_cnt_ema = self.args['batch_size'] * self.args['forward_steps']
        self.params = list(self.model.parameters())
        lr = self.defalut_lr * self.data_cnt_ema
        self.optimizer = optim.Adam(self.params, lr=lr, weight_decay=1e-5) if len(self.params) > 0 else None
        self.steps = 0
        self.lock = threading.Lock()
        self.batcher = Batcher(self.args, self.episodes)
        self.updated_model = None, 0
        self.update_flag = False
        self.shutdown_flag = False

    def update(self):
        if len(self.episodes) < self.args['minimum_episodes']:
            return None, 0  # return None before training
        self.update_flag = True
        while True:
            time.sleep(0.1)
            model, steps = self.recheck_update()
            if model is not None:
                break
        return model, steps

    def report_update(self, model, steps):
        self.lock.acquire()
        self.update_flag = False
        self.updated_model = model, steps
        self.lock.release()

    def recheck_update(self):
        self.lock.acquire()
        flag = self.update_flag
        self.lock.release()
        return (None, -1) if flag else self.updated_model

    def shutdown(self):
        self.shutdown_flag = True
        self.batcher.shutdown()

    def train(self):
        if self.optimizer is None:  # non-parametric model
            print()
            return

        batch_cnt, data_cnt, loss_sum = 0, 0, {}
        train_model = self.model
        if self.gpu:
            if self.gpu > 1:
                train_model = nn.DataParallel(self.model)
            train_model.cuda()
        train_model.train()

        while data_cnt == 0 or not (self.update_flag or self.shutdown_flag):
            # episodes were only tuple of arrays
            batch = to_gpu_or_not(self.batcher.batch(), self.gpu)
            batch_size = batch['value'].size(0)
            player_count = batch['value'].size(2)
            hidden = to_gpu_or_not(self.model.init_hidden([batch_size, player_count]), self.gpu)

            losses, dcnt = vtrace(batch, train_model, hidden, self.args)

            self.optimizer.zero_grad()
            losses['total'].backward()
            nn.utils.clip_grad_norm_(self.params, 4.0)
            self.optimizer.step()

            batch_cnt += 1
            data_cnt += dcnt
            for k, l in losses.items():
                loss_sum[k] = loss_sum.get(k, 0.0) + l.item()

            self.steps += 1

        print('loss = %s' % ' '.join([k + ':' + '%.3f' % (l / data_cnt) for k, l in loss_sum.items()]))

        self.data_cnt_ema = self.data_cnt_ema * 0.8 + data_cnt / (1e-2 + batch_cnt) * 0.2
        for param_group in self.optimizer.param_groups:
            param_group['lr'] = self.defalut_lr * self.data_cnt_ema / (1 + self.steps * 1e-5)
        self.model.cpu()
        self.model.eval()
        return copy.deepcopy(self.model)

    def run(self):
        print('waiting training')
        while not self.shutdown_flag:
            if len(self.episodes) < self.args['minimum_episodes']:
                time.sleep(1)
                continue
            if self.steps == 0:
                self.batcher.run()
                print('started training')
            model = self.train()
            self.report_update(model, self.steps)
        print('finished training')


class Learner:
    def __init__(self, args):
        self.args = args
        random.seed(args['seed'])
        self.env = gym.make(args['env'])
        eval_modify_rate = (args['update_episodes'] ** 0.85) / args['update_episodes']
        self.eval_rate = max(args['eval_rate'], eval_modify_rate)
        self.shutdown_flag = False

        # trained datum
        self.model_era = self.args['restart_epoch']
        self.model_class = self.env.net() if hasattr(self.env, 'net') else Model
        train_model = self.model_class(self.env, args)
        if self.model_era == 0:
            self.model = RandomModel(self.env)
        else:
            self.model = train_model
            self.model.load_state_dict(torch.load(self.model_path(self.model_era)), strict=False)

        # generated datum
        self.num_episodes = 0

        # evaluated datum
        self.results = {}
        self.num_results = 0

        # multiprocess or remote connection
        self.workers = Workers(args)

        # thread connection
        self.trainer = Trainer(args, train_model)

    def shutdown(self):
        self.shutdown_flag = True
        self.trainer.shutdown()
        self.workers.shutdown()
        for thread in self.threads:
            thread.join()

    def model_path(self, model_id):
        return os.path.join('models', str(model_id) + '.pth')

    def update_model(self, model, steps):
        # get latest model and save it
        print('updated model(%d)' % steps)
        self.model_era += 1
        self.model = model
        os.makedirs('models', exist_ok=True)
        torch.save(model.state_dict(), self.model_path(self.model_era))

    def feed_episodes(self, episodes):
        # store generated episodes
        self.trainer.episodes.extend([e for e in episodes if e is not None])
        while len(self.trainer.episodes) > self.args['maximum_episodes']:
            self.trainer.episodes.popleft()

    def feed_results(self, results):
        # store evaluation results
        for model_id, reward in results:
            if reward is None:
                continue
            if model_id not in self.results:
                self.results[model_id] = {}
            if reward not in self.results[model_id]:
                self.results[model_id][reward] = 0
            self.results[model_id][reward] += 1

    def update(self):
        # call update to every component
        if self.model_era not in self.results:
            print('win rate = Nan (0)')
        else:
            distribution = self.results[self.model_era]
            results = {k: distribution[k] for k in sorted(distribution.keys(), reverse=True)}
            # output evaluation results
            n, win = 0, 0.0
            for r, cnt in results.items():
                n += cnt
                win += (r + 1) / 2 * cnt
            print('win rate = %.3f (%.1f / %d)' % (win / n, win, n))
        model, steps = self.trainer.update()
        if model is None:
            model = self.model
        self.update_model(model, steps)

    def server(self):
        # central conductor server
        # returns as list if getting multiple requests as list
        print('started server')
        prev_update_episodes = self.args['minimum_episodes']
        while True:
            # no update call before storings minimum number of episodes + 1 age
            next_update_episodes = prev_update_episodes + self.args['update_episodes']
            while not self.shutdown_flag and self.num_episodes < next_update_episodes:
                conn, (req, data) = self.workers.recv()
                multi_req = isinstance(data, list)
                if not multi_req:
                    data = [data]
                send_data = []

                if req == 'args':
                    for _ in data:
                        args = {'model_id': {}}

                        # decide role
                        if self.num_results < self.eval_rate * self.num_episodes:
                            args['role'] = 'e'
                        else:
                            args['role'] = 'g'

                        if args['role'] == 'g':
                            # genatation configuration
                            args['player'] = self.env.players()[self.num_episodes % len(self.env.players())]
                            for p in self.env.players():
                                args['model_id'][p] = self.model_era
                            self.num_episodes += 1
                            if self.num_episodes % 100 == 0:
                                print(self.num_episodes, end=' ', flush=True)

                        elif args['role'] == 'e':
                            # evaluation configuration
                            args['player'] = self.env.players()[self.num_results % len(self.env.players())]
                            for p in self.env.players():
                                if p == args['player']:
                                    args['model_id'][p] = self.model_era
                                else:
                                    args['model_id'][p] = -1
                            self.num_results += 1

                        send_data.append(args)

                elif req == 'episode':
                    # report generated episodes
                    self.feed_episodes(data)
                    send_data = [None] * len(data)

                elif req == 'result':
                    # report evaluation results
                    self.feed_results(data)
                    send_data = [None] * len(data)

                elif req == 'model':
                    for model_id in data:
                        if model_id == self.model_era:
                            model = self.model
                        else:
                            try:
                                model = self.model_class(self.env, self.args)
                                model.load_state_dict(torch.load(self.model_path(model_id)), strict=False)
                            except:
                                # return latest model if failed to load specified model
                                pass
                        send_data.append(model)

                if not multi_req and len(send_data) == 1:
                    send_data = send_data[0]
                self.workers.send(conn, send_data)
            prev_update_episodes = next_update_episodes
            self.update()
        print('finished server')

    def entry_server(self):
        port = 9999
        print('started entry server %d' % port)
        conn_acceptor = accept_socket_connections(port=port, timeout=0.3)
        while not self.shutdown_flag:
            conn = next(conn_acceptor)
            if conn is not None:
                entry_args = conn.recv()
                print('accepted entry from %s!' % entry_args['host'])
                args = copy.deepcopy(self.args)
                args['worker'] = entry_args
                conn.send(args)
                conn.close()
        print('finished entry server')

    def run(self):
        try:
            # open threads
            self.threads = [threading.Thread(target=self.trainer.run)]
            if self.args['remote']:
                self.threads.append(threading.Thread(target=self.entry_server))
            for thread in self.threads:
                thread.start()
            # open generator, evaluator
            self.workers.run()
            self.server()

        finally:
            self.shutdown()


if __name__ == '__main__':
    with open('config.yaml') as f:
        args = yaml.safe_load(f)
    print(args)

    train_args = args['train_args']
    env_args = args['env_args']
    train_args['env'] = env_args

    gym.prepare(env_args)
    learner = Learner(train_args)
    learner.run()<|MERGE_RESOLUTION|>--- conflicted
+++ resolved
@@ -139,26 +139,15 @@
         bmasks = torch.clamp(batch['tmask'] + batch['vmask'], 0, 1)  # (B, T, P)
 
         t_policies, t_values = [], []
-<<<<<<< HEAD
         for t in range(batch['tmask'].size(1)):
             obs = map_r(observations, lambda o: o[:, t].reshape(-1, *o.size()[3:]))  # (..., B * P, ...)
             bmask_ = bmasks[:, t]
             bmask = map_r(hidden, lambda h: bmask_.view(*h.size()[:2], *([1] * (len(h.size()) - 2))))
-            hidden = bimap_r(hidden, bmask, lambda h, m: h * m)  # (..., B, P, ...)
+            hidden_ = bimap_r(hidden, bmask, lambda h, m: h * m)  # (..., B, P, ...)
             if obs_mode:
-                hid = map_r(hidden, lambda h: h.view(-1, *h.size()[2:]))  # (..., B * P, ...)
+                hid = map_r(hidden_, lambda h: h.view(-1, *h.size()[2:]))  # (..., B * P, ...)
             else:
-                hid = map_r(hidden, lambda h: h.sum(1))  # (..., B * 1, ...)
-=======
-        for t in range(batch['tmask'].size(0)):
-            bmask = map_r(bmasks, lambda m: m[t])
-            obs = map_r(observations, lambda o: o[t].view(-1, *o.size()[3:]))  # (..., B * P, ...)
-            hidden_ = bimap_r(hidden, bmask, lambda h, m: h * m)  # (..., L, B, P, ...)
-            if obs_mode:
-                hid = map_r(hidden_, lambda h: h.view(h.size(0), -1, *h.size()[3:]))  # (..., L, B * P, ...)
-            else:
-                hid = map_r(hidden_, lambda h: h.sum(2))  # (..., L, B * 1, ...)
->>>>>>> 79c6fb44
+                hid = map_r(hidden_, lambda h: h.sum(1))  # (..., B * 1, ...)
             t_policy, t_value, next_hidden = model(obs, hid)
             t_policies.append(t_policy)
             t_values.append(t_value)
