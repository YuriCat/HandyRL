# Copyright (c) 2020 DeNA Co., Ltd.
# Licensed under The MIT License [see LICENSE for details]
#
# Paper that proposed VTrace algorithm
# https://arxiv.org/abs/1802.01561
# Official code
# https://github.com/deepmind/scalable_agent/blob/6c0c8a701990fab9053fb338ede9c915c18fa2b1/vtrace.py

# training

import os
import time
import copy
import threading
import random
import signal
import bz2
import pickle
import yaml
from collections import deque

import numpy as np
import torch
import torch.nn as nn
import torch.nn.functional as F
import torch.distributions as dist
import torch.optim as optim

import environment as gym
<<<<<<< HEAD
from model import to_torch, to_gpu_or_not, softmax, RandomModel
=======
from util import map_r, bimap_r, trimap_r, rotate, type_r
from model import to_torch, to_gpu_or_not, RandomModel
>>>>>>> 147ac0e1
from model import DuelingNet as Model
from connection import MultiProcessWorkers, MultiThreadWorkers
from connection import accept_socket_connections
from worker import Workers


def make_batch(episodes, args):
    """Making training batch

    Args:
        episodes (Iterable): list of episodes
        args (dict): training configuration

    Returns:
        dict: PyTorch input and target tensors

    Note:
        Basic data shape is (T, B, P, ...) .
        (T is time length, B is batch size, P is player count)
    """

    obss, datum = [], []
    steps = args['forward_steps']

    for ep in episodes:
        ep = pickle.loads(bz2.decompress(ep))

        # target player and turn index
        players = sorted([player for player in ep['value'].keys() if player >= 0])
        ep_train_length = len(ep['turn'])
        turn_candidates = 1 + max(0, ep_train_length - args['forward_steps'])  # change start turn by sequence length
        st = random.randrange(turn_candidates)
        ed = min(st + steps, len(ep['turn']))

        obs_zeros = map_r(ep['observation'][ep['turn'][0]][0], lambda o: np.zeros_like(o))  # template for padding
        if args['observation']:
            # replace None with zeros
            obs = [[(lambda x : (x if x is not None else obs_zeros))(ep['observation'][pl][t]) for pl in players] for t in range(st, ed)]
        else:
            obs = [[ep['observation'][ep['turn'][t]][t]] for t in range(st, ed)]
        obs = rotate(obs)  # (T, P, ..., ...) -> (P, ..., T, ...)
        obs = rotate(obs)  # (T, ..., P, ...) -> (..., P, T, ...)
        obs = bimap_r(obs_zeros, obs, lambda _, o: np.array(o))

        # datum that is not changed by training configuration
        v = np.array(
            [[ep['value'][player][t] or 0 for player in players] for t in range(st, ed)],
            dtype=np.float32
        ).reshape(-1, len(players))
        tmsk = np.eye(len(players))[ep['turn'][st:ed]]
        pmsk = np.array(ep['pmask'][st:ed])
        vmsk = np.ones_like(tmsk) if args['observation'] else tmsk

        act = np.array(ep['action'][st:ed]).reshape(-1, 1)
        p = np.array(ep['policy'][st:ed])
        progress = np.arange(st, ed, dtype=np.float32) / len(ep['turn'])

        traj_steps = len(tmsk)
        ret = np.array(ep['reward'], dtype=np.float32).reshape(1, -1)

        # pad each array if step length is short
        if traj_steps < steps:
            pad_len = steps - traj_steps
            obs = map_r(obs, lambda o: np.pad(o, [(0, pad_len)] + [(0, 0)] * (len(o.shape) - 1), 'constant', constant_values=0))
            v = np.concatenate([v, np.tile(ret, [pad_len, 1])])
            tmsk = np.pad(tmsk, [(0, pad_len), (0, 0)], 'constant', constant_values=0)
            pmsk = np.pad(pmsk, [(0, pad_len), (0, 0)], 'constant', constant_values=1e32)
            vmsk = np.pad(vmsk, [(0, pad_len), (0, 0)], 'constant', constant_values=0)
            act = np.pad(act, [(0, pad_len), (0, 0)], 'constant', constant_values=0)
            p = np.pad(p, [(0, pad_len), (0, 0)], 'constant', constant_values=0)
            progress = np.pad(progress, [(0, pad_len)], 'constant', constant_values=1)

        obss.append(obs)
        datum.append((tmsk, pmsk, vmsk, act, p, v, ret, progress))

    tmsk, pmsk, vmsk, act, p, v, ret, progress = zip(*datum)

    obs = to_torch(bimap_r(obs_zeros, rotate(obss), lambda _, o: np.array(o)), transpose=True)
    tmsk = to_torch(np.array(tmsk), transpose=True)
    pmsk = to_torch(np.array(pmsk), transpose=True)
    vmsk = to_torch(np.array(vmsk), transpose=True)
    act = to_torch(np.array(act), transpose=True)
    p = to_torch(np.array(p), transpose=True)
    v = to_torch(np.array(v), transpose=True)
    ret = to_torch(np.array(ret), transpose=True)
    progress = to_torch(np.array(progress), transpose=True)

    return {
        'observation': obs, 'tmask': tmsk, 'pmask': pmsk, 'vmask': vmsk,
        'action': act, 'policy': p, 'value': v, 'return': ret, 'progress': progress,
    }


def forward_prediction(model, hidden, batch, obs_mode):
    """Forward calculation via neural network

    Args:
        model (torch.nn.Module): neural network
        hidden: initial hidden state (..., L, B, P, ...)
        batch (dict): training batch (output of make_batch() function)

    Returns:
        tuple: calculated policy and value
    """

    observations = batch['observation']  # (T, B, P, ...)

    if hidden is None:
        # feed-forward neural network
        obs = map_r(observations, lambda o: o.view(-1, *o.size()[3:]))
        t_policies, t_values, _ = model(obs, None)
    else:
        # sequential computation with RNN
        bmask = batch['tmask'] + batch['vmask']  # (T, B, P)
        bmasks = map_r(hidden, lambda h: bmask.view(-1, 1, *bmask.size()[1:3], *([1] * (len(h.size()) - 3))))  # (..., T, L(1), B, P, ...)
        hidden_shape = map_r(hidden, lambda h: h.size())

        t_policies, t_values = [], []
        for t in range(batch['tmask'].size(0)):
            bmask = map_r(bmasks, lambda m: m[t])
            obs = map_r(observations, lambda o: o[t].view(-1, *o.size()[3:]))  # (..., B * P, ...)
            hidden = bimap_r(hidden, bmask, lambda h, m: h * m)  # (..., L, B, P, ...)
            if obs_mode:
                hid = map_r(hidden, lambda h: h.view(h.size(0), -1, *h.size()[3:]))  # (..., L, B * P, ...)
            else:
                hid = map_r(hidden, lambda h: h.sum(2))  # (..., L, B * 1, ...)
            t_policy, t_value, next_hidden = model(obs, hid)
            t_policies.append(t_policy)
            t_values.append(t_value)
            next_hidden = bimap_r(next_hidden, hidden_shape, lambda h, s: h.view(*s[:2], -1, *s[3:]))  # (..., L, B, P or 1, ...)
            hidden = trimap_r(hidden, next_hidden, bmask, lambda h, nh, m: h * (1 - m) + nh * m)
        t_policies = torch.stack(t_policies)
        t_values = torch.stack(t_values)

    # gather turn player's policies
    t_policies = t_policies.view(*batch['tmask'].size()[:2], -1, t_policies.size(-1))
    t_policies = t_policies.mul(batch['tmask'].unsqueeze(-1)).sum(-2) - batch['pmask']

    # mask valid target values
    t_values = t_values.view(*batch['tmask'].size()[:2], -1)
    t_values = t_values.mul(batch['vmask'])

    return t_policies, t_values


def compose_losses(policies, values, log_selected_policies, advantages, value_targets, tmasks, vmasks, progress):
    """Caluculate loss value

    Returns:
        tuple: losses and statistic values and the number of training data
    """

    losses = {}
    dcnt = tmasks.sum().item()

    turn_advantages = advantages.mul(tmasks).sum(-1, keepdim=True)

    losses['p'] = (-log_selected_policies * turn_advantages).sum()
    losses['v'] = ((values - value_targets) ** 2).mul(vmasks).sum() / 2

    entropy = dist.Categorical(logits=policies).entropy().mul(tmasks.sum(-1))
    losses['ent'] = entropy.sum()

    losses['total'] = losses['p'] + losses['v'] + entropy.mul(1 - progress * 0.9).sum() * -3e-1

    return losses, dcnt


def vtrace_base(batch, model, hidden, args):
    t_policies, t_values = forward_prediction(model, hidden, batch, args['observation'])
    actions = batch['action']
    gmasks = batch['tmask'].sum(-1, keepdim=True)
    clip_rho_threshold, clip_c_threshold = 1.0, 1.0

    log_selected_b_policies = F.log_softmax(batch['policy'], dim=-1).gather(-1, actions) * gmasks
    log_selected_t_policies = F.log_softmax(t_policies     , dim=-1).gather(-1, actions) * gmasks

    # thresholds of importance sampling
    log_rhos = log_selected_t_policies.detach() - log_selected_b_policies
    rhos = torch.exp(log_rhos)
    clipped_rhos = torch.clamp(rhos, 0, clip_rho_threshold)
    cs = torch.clamp(rhos, 0, clip_c_threshold)
    values_nograd = t_values.detach()

    if values_nograd.size(2) == 2:  # two player zerosum game
        values_nograd_opponent = -torch.stack([values_nograd[:, :, 1], values_nograd[:, :, 0]], dim=-1)
        if args['observation']:
            values_nograd = (values_nograd + values_nograd_opponent) / 2
        else:
            values_nograd = values_nograd + values_nograd_opponent

    values_nograd = values_nograd * gmasks + batch['return'] * (1 - gmasks)

    return t_policies, t_values, log_selected_t_policies, values_nograd, clipped_rhos, cs


def vtrace(batch, model, hidden, args):
    # IMPALA
    # https://github.com/deepmind/scalable_agent/blob/master/vtrace.py

    t_policies, t_values, log_selected_t_policies, values_nograd, clipped_rhos, cs = vtrace_base(batch, model, hidden, args)
    returns = batch['return']
    time_length = batch['vmask'].size(0)

    if args['return'] == 'MC':
        # VTrace with naive advantage
        value_targets = returns
        advantages = clipped_rhos * (returns - values_nograd)
    elif args['return'] == 'TD0':
        values_t_plus_1 = torch.cat([values_nograd[1:], returns])
        deltas = clipped_rhos * (values_t_plus_1 - values_nograd)

        # compute Vtrace value target recursively
        vs_minus_v_xs = deque([deltas[-1]])
        for i in range(time_length - 2, -1, -1):
            vs_minus_v_xs.appendleft(deltas[i] + cs[i] * vs_minus_v_xs[0])
        vs_minus_v_xs = torch.stack(tuple(vs_minus_v_xs))
        vs = vs_minus_v_xs + values_nograd

        # compute policy advantage
        value_targets = vs
        vs_t_plus_1 = torch.cat([vs[1:], returns])
        advantages = clipped_rhos * (vs_t_plus_1 - values_nograd)
    elif args['return'] == 'TDLAMBDA':
        lmb = 0.7
        lambda_returns = deque([returns[-1]])
        for i in range(time_length - 1, 0, -1):
            lambda_returns.appendleft((1 - lmb) * values_nograd[i] + lmb * lambda_returns[0])
        lambda_returns = torch.stack(tuple(lambda_returns))

        value_targets = lambda_returns
        advantages = clipped_rhos * (value_targets - values_nograd)

    return compose_losses(
        t_policies, t_values, log_selected_t_policies, advantages, value_targets,
        batch['tmask'], batch['vmask'], batch['progress']
    )


class Batcher:
    def __init__(self, args, episodes, gpu):
        self.args = args
        self.episodes = episodes
        self.gpu = gpu
        self.shutdown_flag = False

        def selector():
            while True:
                yield self.select_episode()

        def worker(conn, bid):
            print('started batcher %d' % bid)
            episodes = []
            while not self.shutdown_flag:
                ep = conn.recv()
                episodes.append(ep)
                if len(episodes) >= self.args['batch_size']:
                    batch = make_batch(episodes, self.args)
                    conn.send((batch, len(episodes)))
                    episodes = []
            print('finished batcher %d' % bid)

        def postprocess(batch):
            return to_gpu_or_not(batch, self.gpu)

        # self.workers = MultiProcessWorkers(worker, selector(), self.args['num_batchers'], postprocess, buffer_length=self.args['batch_size'] * 3, num_receivers=2)
        self.workers = MultiThreadWorkers(worker, selector(), self.args['num_batchers'], postprocess)

    def run(self):
        self.workers.start()

    def select_episode(self):
        while True:
            ep_idx = random.randrange(min(len(self.episodes), self.args['maximum_episodes']))
            accept_rate = 1 - (len(self.episodes) - 1 - ep_idx) / self.args['maximum_episodes']
            if random.random() < accept_rate:
                return self.episodes[ep_idx]

    def batch(self):
        return self.workers.recv()

    def shutdown(self):
        self.shutdown_flag = True
        self.workers.shutdown()


class Trainer:
    def __init__(self, args, model):
        self.episodes = deque()
        self.args = args
        self.gpu = torch.cuda.device_count()
        self.model = model
        self.defalut_lr = 3e-8
        self.data_cnt_ema = self.args['batch_size'] * self.args['forward_steps']
        self.params = list(self.model.parameters())
        lr = self.defalut_lr * self.data_cnt_ema
        self.optimizer = optim.Adam(self.params, lr=lr, weight_decay=1e-5) if len(self.params) > 0 else None
        self.steps = 0
        self.lock = threading.Lock()
        self.batcher = Batcher(self.args, self.episodes, self.gpu)
        self.updated_model = None, 0
        self.update_flag = False
        self.shutdown_flag = False

    def update(self):
        if len(self.episodes) < self.args['minimum_episodes']:
            return None, 0  # return None before training
        self.update_flag = True
        while True:
            time.sleep(0.1)
            model, steps = self.recheck_update()
            if model is not None:
                break
        return model, steps

    def report_update(self, model, steps):
        self.lock.acquire()
        self.update_flag = False
        self.updated_model = model, steps
        self.lock.release()

    def recheck_update(self):
        self.lock.acquire()
        flag = self.update_flag
        self.lock.release()
        return (None, -1) if flag else self.updated_model

    def shutdown(self):
        self.shutdown_flag = True
        self.batcher.shutdown()

    def train(self):
        if self.optimizer is None:  # non-parametric model
            print()
            return

        batch_cnt, data_cnt, loss_sum = 0, 0, {}
        train_model = self.model
        if self.gpu:
            if self.gpu > 1:
                train_model = nn.DataParallel(self.model)
            train_model.cuda()
        train_model.train()

        while data_cnt == 0 or not (self.update_flag or self.shutdown_flag):
            # episodes were only tuple of arrays
            batch = self.batcher.batch()
            batch_size = batch['value'].size(1)
            player_count = batch['value'].size(2)
            hidden = to_gpu_or_not(self.model.init_hidden([batch_size, player_count]), self.gpu)

            losses, dcnt = vtrace(batch, train_model, hidden, self.args)

            self.optimizer.zero_grad()
            losses['total'].backward()
            nn.utils.clip_grad_norm_(self.params, 4.0)
            self.optimizer.step()

            batch_cnt += 1
            data_cnt += dcnt
            for k, l in losses.items():
                loss_sum[k] = loss_sum.get(k, 0.0) + l.item()

            self.steps += 1

        print('loss = %s' % ' '.join([k + ':' + '%.3f' % (l / data_cnt) for k, l in loss_sum.items()]))

        self.data_cnt_ema = self.data_cnt_ema * 0.8 + data_cnt / (1e-2 + batch_cnt) * 0.2
        for param_group in self.optimizer.param_groups:
            param_group['lr'] = self.defalut_lr * self.data_cnt_ema * (1 + self.steps * 1e-5)
        self.model.cpu()
        self.model.eval()
        return copy.deepcopy(self.model)

    def run(self):
        print('waiting training')
        while not self.shutdown_flag:
            if len(self.episodes) < self.args['minimum_episodes']:
                time.sleep(1)
                continue
            if self.steps == 0:
                self.batcher.run()
                print('started training')
            model = self.train()
            self.report_update(model, self.steps)
        print('finished training')


class Learner:
    def __init__(self, args):
        self.args = args
        random.seed(args['seed'])
        self.env = gym.make()
        eval_modify_rate = (args['update_episodes'] ** 0.85) / args['update_episodes']
        self.eval_rate = max(args['eval_rate'], eval_modify_rate)
        self.shutdown_flag = False

        # trained datum
        self.model_era = 0
        self.model_class = self.env.net() if hasattr(self.env, 'net') else Model
        self.model = RandomModel(self.env)
        train_model = self.model_class(self.env, args)

        # generated datum
        self.num_episodes = 0

        # evaluated datum
        self.results = {}
        self.num_results = 0

        # multiprocess or remote connection
        self.workers = Workers(args)

        # thread connection
        self.trainer = Trainer(args, train_model)

    def shutdown(self):
        self.shutdown_flag = True
        self.trainer.shutdown()
        self.workers.shutdown()
        for thread in self.threads:
            thread.join()

    def model_path(self, model_id):
        return os.path.join('models', str(model_id) + '.pth')

    def update_model(self, model, steps):
        # get latest model and save it
        print('updated model(%d)' % steps)
        self.model_era += 1
        self.model = model
        os.makedirs('models', exist_ok=True)
        torch.save(model.state_dict(), self.model_path(self.model_era))

    def feed_episodes(self, episodes):
        # store generated episodes
        self.trainer.episodes.extend([e for e in episodes if e is not None])
        while len(self.trainer.episodes) > self.args['maximum_episodes']:
            self.trainer.episodes.popleft()

    def feed_results(self, results):
        # store evaluation results
        for model_id, reward in results:
            if reward is None:
                continue
            if model_id not in self.results:
                self.results[model_id] = {}
            if reward not in self.results[model_id]:
                self.results[model_id][reward] = 0
            self.results[model_id][reward] += 1

    def update(self):
        # call update to every component
        if self.model_era not in self.results:
            print('win rate = Nan (0)')
        else:
            distribution = self.results[self.model_era]
            results = {k: distribution[k] for k in sorted(distribution.keys(), reverse=True)}
            # output evaluation results
            n, win = 0, 0.0
            for r, cnt in results.items():
                n += cnt
                win += (r + 1) / 2 * cnt
            print('win rate = %.3f (%.1f / %d)' % (win / n, win, n))
        model, steps = self.trainer.update()
        if model is None:
            model = self.model
        self.update_model(model, steps)

    def server(self):
        # central conductor server
        # returns as list if getting multiple requests as list
        print('started server')
        prev_update_episodes = self.args['minimum_episodes']
        while True:
            # no update call before storings minimum number of episodes + 1 age
            next_update_episodes = prev_update_episodes + self.args['update_episodes']
            while not self.shutdown_flag and self.num_episodes < next_update_episodes:
                conn, (req, data) = self.workers.recv()
                multi_req = isinstance(data, list)
                if not multi_req:
                    data = [data]
                send_data = []

                if req == 'args':
                    for _ in data:
                        args = {'model_id': {}}

                        # decide role
                        if self.num_results < self.eval_rate * self.num_episodes:
                            args['role'] = 'e'
                        else:
                            args['role'] = 'g'

                        if args['role'] == 'g':
                            # genatation configuration
                            args['player'] = self.env.players()[self.num_episodes % len(self.env.players())]
                            for p in range(2):
                                args['model_id'][p] = self.model_era
                            self.num_episodes += 1
                            if self.num_episodes % 100 == 0:
                                print(self.num_episodes, end=' ', flush=True)

                        elif args['role'] == 'e':
                            # evaluation configuration
                            args['player'] = self.env.players()[self.num_results % len(self.env.players())]
                            for p in range(2):
                                if p == args['player']:
                                    args['model_id'][p] = self.model_era
                                else:
                                    args['model_id'][p] = -1
                            self.num_results += 1

                        send_data.append(args)

                elif req == 'episode':
                    # report generated episodes
                    self.feed_episodes(data)
                    send_data = [None] * len(data)

                elif req == 'result':
                    # report evaluation results
                    self.feed_results(data)
                    send_data = [None] * len(data)

                elif req == 'model':
                    for model_id in data:
                        if model_id == self.model_era:
                            model = self.model
                        else:
                            try:
                                model = self.model_class(self.env, self.args)
                                model.load_state_dict(torch.load(self.model_path(model_id)))
                            except:
                                # return latest model if failed to load specified model
                                pass
                        send_data.append(model)

                if not multi_req and len(send_data) == 1:
                    send_data = send_data[0]
                self.workers.send(conn, send_data)
            prev_update_episodes = next_update_episodes
            self.update()
        print('finished server')

    def entry_server(self):
        port = 9999
        print('started entry server %d' % port)
        conn_acceptor = accept_socket_connections(port=port, timeout=0.3)
        while not self.shutdown_flag:
            conn = next(conn_acceptor)
            if conn is not None:
                entry_args = conn.recv()
                print('accepted entry from %s!' % entry_args['host'])
                args = copy.deepcopy(self.args)
                args['worker'] = entry_args
                conn.send(args)
                conn.close()
        print('finished entry server')

    def run(self):
        try:
            # open threads
            self.threads = [threading.Thread(target=self.trainer.run)]
            if self.args['remote']:
                self.threads.append(threading.Thread(target=self.entry_server))
            for thread in self.threads:
                thread.start()
            # open generator, evaluator
            self.workers.run()
            self.server()

        finally:
            self.shutdown()


if __name__ == '__main__':
    with open('config.yaml') as f:
        args = yaml.load(f)
    print(args)

    train_args = args['train_args']
    env_args = args['env_args']
    train_args['env'] = env_args

    gym.prepare(env_args)
    learner = Learner(train_args)
    learner.run()<|MERGE_RESOLUTION|>--- conflicted
+++ resolved
@@ -27,12 +27,8 @@
 import torch.optim as optim
 
 import environment as gym
-<<<<<<< HEAD
-from model import to_torch, to_gpu_or_not, softmax, RandomModel
-=======
 from util import map_r, bimap_r, trimap_r, rotate, type_r
 from model import to_torch, to_gpu_or_not, RandomModel
->>>>>>> 147ac0e1
 from model import DuelingNet as Model
 from connection import MultiProcessWorkers, MultiThreadWorkers
 from connection import accept_socket_connections
