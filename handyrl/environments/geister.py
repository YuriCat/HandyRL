--- conflicted
+++ resolved
@@ -398,13 +398,8 @@
             red_c,
             # opponent's blue/red pieces
             blue_o if player is None else np.zeros_like(self.board),
-<<<<<<< HEAD
-            red_o  if player is None else np.zeros_like(self.board),
+            red_o  if player is None else np.zeros_like(self.board)
         ]).reshape(-1, 6, 6).astype(np.float32)
-=======
-            red_o  if player is None else np.zeros_like(self.board)
-        ]).astype(np.float32)
->>>>>>> 11058c6d
 
         if color == self.WHITE:
             b = np.rot90(b, k=2, axes=(1, 2))
