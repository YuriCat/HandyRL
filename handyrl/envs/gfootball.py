import random
import copy

import numpy as np

import torch
import torch.nn as nn
import torch.nn.functional as F

from handyrl.environment import BaseEnvironment



class FootballNet(nn.Module):
    class FootballHead(nn.Module):
        def __init__(self, units0, units1):
            super().__init__()
            self.fc = nn.Linear(units0, units1)
            self.bn = nn.BatchNorm1d(units1)
            self.head_p = nn.Linear(units1, 19, bias=False)
            self.head_v = nn.Linear(units1, 1, bias=False)
            self.head_r = nn.Linear(units1, 1, bias=False)

        def forward(self, x):
            h = F.relu_(self.bn(self.fc(x)))
            p = self.head_p(h)
            v = torch.tanh(self.head_v(h))
            r = torch.tanh(self.head_r(h))
            return {'policy': p, 'value': v, 'return': r}

    class CNNModel(nn.Module):
        def __init__(self, final_filters):
            super().__init__()
            self.conv1 = nn.Sequential(
                nn.Conv2d(53, 128, kernel_size=1, stride=1, bias=False),
                nn.ReLU(inplace=True),
                nn.Conv2d(128, 160, kernel_size=1, stride=1, bias=False),
                nn.ReLU(inplace=True),
                nn.Conv2d(160, 128, kernel_size=1, stride=1, bias=False),
                nn.ReLU(inplace=True)
            )
            self.pool1 = nn.AdaptiveAvgPool2d((1, 11))
            self.conv2 = nn.Sequential(
                nn.BatchNorm2d(128),
                nn.Conv2d(128, 160, kernel_size=(1, 1), stride=1, bias=False),
                nn.ReLU(inplace=True),
                nn.BatchNorm2d(160),
                nn.Conv2d(160, 96, kernel_size=(1, 1), stride=1, bias=False),
                nn.ReLU(inplace=True),
                nn.BatchNorm2d(96),
                nn.Conv2d(96, final_filters, kernel_size=(1, 1), stride=1, bias=False),
                nn.ReLU(inplace=True),
                nn.BatchNorm2d(final_filters),
            )
            self.pool2 = nn.AdaptiveAvgPool2d((1, 1))
            self.flatten = nn.Flatten()

        def forward(self, x):
            x = x['cnn_feature']
            x = torch.cat([
                x['2d'],
                x['left'].unsqueeze(-1).repeat(1, 1, 1, 11),
                x['right'].unsqueeze(-2).repeat(1, 1, 11, 1),
                x['scalar'].unsqueeze(-1).unsqueeze(-1).repeat(1, 1, 11, 11),
            ], 1)
            x = self.conv1(x)
            x = self.pool1(x)
            x = self.conv2(x)
            x = self.pool2(x)
            x = self.flatten(x)
            return x

    class ActionHistoryEncoder(nn.Module):
        def __init__(self, hidden_size=64, num_layers=2):
            super().__init__()
            self.action_emd = nn.Embedding(19, 8)
            self.rnn = nn.GRU(8, hidden_size, num_layers, batch_first=True)

        def forward(self, x):
            h = self.action_emd(x['action_history'])
            h = h.squeeze(dim=2)
            self.rnn.flatten_parameters()
            h, _ = self.rnn(h)
            return h

    def __init__(self):
        super().__init__()

        self.cnn = self.CNNModel(64)  # to control
        self.rnn = self.ActionHistoryEncoder(64, 2)
        self.head = self.FootballHead(157, 64)

    def forward(self, x, hidden):
        cnn_h = self.cnn(x)
        rnn_h = self.rnn(x)

        h = torch.cat([
            cnn_h.view(cnn_h.size(0), -1),
            rnn_h[:, -1, :],
            x['ball'],
            x['match'],
            x['control']], -1)
        o = self.head(h)

        return o


class FootballRecurrentNet(nn.Module):
    def __init__(self):
        super().__init__()
        units = 192

        self.units = units
        self.fc1 = nn.Linear(152, units)
        self.fc2 = nn.Linear(units, units)
        self.rnn_blocks = nn.ModuleList([nn.LSTMCell(units, units) for _ in range(4)])
        self.fc3 = nn.Linear(units, units)
        self.fcp = nn.Linear(units, 19, bias=False)
        self.fcv = nn.Linear(units, 1, bias=False)
        self.fcr = nn.Linear(units, 1, bias=False)

    def init_hidden(self, batch_size):
        return [(torch.zeros(*batch_size, self.units),
                 torch.zeros(*batch_size, self.units)) for _ in self.rnn_blocks]

    def forward(self, x, hidden):
        h = x
        h = F.relu_(self.fc1(h))
        h = F.relu_(self.fc2(h))
        next_hidden = []
        for block, hidden_ in zip(self.rnn_blocks, hidden):
            h, c_ = block(h, hidden_)
            next_hidden.append((h, c_))

        h = F.relu_(self.fc3(h))
        p = self.fcp(h)
        v = torch.tanh(self.fcv(h))
        r = torch.tanh(self.fcr(h))

        return {'policy': p, 'value': v, 'return': r, 'hidden': next_hidden}


# https://github.com/google-research/football/blob/12f93de031e7f7c105f32924d113b1f7e6d77349/gfootball/env/wrappers.py

<<<<<<< HEAD
def convert_observation_115_plus_alpha(observation, prev_action, fixed_positions):
=======
def convert_observation_115_plus_alpha(obs, num, fixed_positions):
>>>>>>> 2a7e6574
    """Converts an observation into simple115 (or simple115v2) format.
    Args:
      observation: observation that the environment returns
      fixed_positions: Players and positions are always occupying 88 fields
                       (even if the game is played 1v1).
                       If True, the position of the player will be the same - no
                       matter how many players are on the field:
                       (so first 11 pairs will belong to the first team, even
                       if it has less players).
                       If False, then the position of players from team2
                       will depend on number of players in team1).
    Returns:
      (N, 115) shaped representation, where N stands for the number of players
      being controlled.
    """

    def do_flatten(obj):
        """Run flatten on either python list or numpy array."""
        if type(obj) == list:
            return np.array(obj).flatten()
        return obj.flatten()

<<<<<<< HEAD
    final_obs = []
    for index, obs in enumerate(observation):
        o = []
        if fixed_positions:
            for i, name in enumerate(['left_team', 'left_team_direction',
                                    'right_team', 'right_team_direction']):
                o.extend(do_flatten(obs[name]))
                # If there were less than 11vs11 players we backfill missing values
                # with -1.
                if len(o) < (i + 1) * 22:
                    o.extend([-1] * ((i + 1) * 22 - len(o)))
        else:
            o.extend(do_flatten(obs['left_team']))
            o.extend(do_flatten(obs['left_team_direction']))
            o.extend(do_flatten(obs['right_team']))
            o.extend(do_flatten(obs['right_team_direction']))

        # If there were less than 11vs11 players we backfill missing values with
        # -1.
        # 88 = 11 (players) * 2 (teams) * 2 (positions & directions) * 2 (x & y)
        if len(o) < 88:
            o.extend([-1] * (88 - len(o)))

        # ball position
        o.extend(obs['ball'])
        # ball direction
        o.extend(obs['ball_direction'])
        # one hot encoding of which team owns the ball
        if obs['ball_owned_team'] == -1:
            o.extend([1, 0, 0])
        if obs['ball_owned_team'] == 0:
            o.extend([0, 1, 0])
        if obs['ball_owned_team'] == 1:
            o.extend([0, 0, 1])

        active = [0] * 11
        if obs['active'] != -1:
            active[obs['active']] = 1
        o.extend(active)

        game_mode = [0] * 7
        game_mode[obs['game_mode']] = 1
        o.extend(game_mode)

        # sticky actions
        o.extend(obs['sticky_actions'])

        # previous action
        prev_action_feature = [0] * 19
        if 0 <= prev_action[index] < 19:
            prev_action_feature[prev_action[index]] = 1
        o.extend(prev_action_feature)

        # subjective pose
        if obs['active'] != -1:
            o.extend(obs['left_team'][obs['active']])
            o.extend(obs['left_team_direction'][obs['active']])
            o.extend(obs['ball'][:2] - obs['left_team'][obs['active']])
            o.extend(obs['ball_direction'][:2] - obs['left_team_direction'][obs['active']])
        else:
            o.extend([-1] * 8)

        final_obs.append(o)
=======
    o = []
    if fixed_positions:
        for i, name in enumerate(['left_team', 'left_team_direction',
                                'right_team', 'right_team_direction']):
            o.extend(do_flatten(obs[name]))
            # If there were less than 11vs11 players we backfill missing values
            # with -1.
            if len(o) < (i + 1) * 22:
                o.extend([-1] * ((i + 1) * 22 - len(o)))
    else:
        o.extend(do_flatten(obs['left_team']))
        o.extend(do_flatten(obs['left_team_direction']))
        o.extend(do_flatten(obs['right_team']))
        o.extend(do_flatten(obs['right_team_direction']))

    # If there were less than 11vs11 players we backfill missing values with
    # -1.
    # 88 = 11 (players) * 2 (teams) * 2 (positions & directions) * 2 (x & y)
    if len(o) < 88:
        o.extend([-1] * (88 - len(o)))

    # ball position
    o.extend(obs['ball'])
    # ball direction
    o.extend(obs['ball_direction'])
    # one hot encoding of which team owns the ball
    if obs['ball_owned_team'] == -1:
        o.extend([1, 0, 0])
    if obs['ball_owned_team'] == 0:
        o.extend([0, 1, 0])
    if obs['ball_owned_team'] == 1:
        o.extend([0, 0, 1])

    active = [0] * 11
    if obs['active'] != -1:
        active[obs['active']] = 1
    o.extend(active)

    game_mode = [0] * 7
    game_mode[obs['game_mode']] = 1
    o.extend(game_mode)

    # sticky actions
    o.extend(obs['sticky_actions'])

    # subjective pose
    if obs['active'] != -1:
        o.extend(obs['left_team'][obs['active']])
        o.extend(obs['left_team_direction'][obs['active']])
        o.extend(obs['ball'][:2] - obs['left_team'][obs['active']])
        o.extend(obs['ball_direction'][:2] - obs['left_team_direction'][obs['active']])
    else:
        o.extend([-1] * 8)
>>>>>>> 2a7e6574

    return np.array(o, dtype=np.float32)


# feature

def feature_from_states(states, info, number):
    # observation list to input tensor

    HISTORY_LENGTH = 20

    obs_history_ = [s['observation'][number] for s in states[-HISTORY_LENGTH:]]
    obs_history = [obs_history_[0]] * (HISTORY_LENGTH - len(obs_history_)) + obs_history_
    obs = obs_history[-1]

    action_history_ = [s['action'][number] for s in states[-HISTORY_LENGTH:]]
    action_history = [0] * (HISTORY_LENGTH - len(action_history_ )) + action_history_

    """
    ・left players (x)
    ・left players (y)
    ・right players (x)
    ・right players (y)
    ・ball (x)
    ・ball (y)
    ・left goal (x)
    ・left goal (y)
    ・right goal (x)
    ・right goal (y)
    ・active (x)
    ・active (y)

    ・left players (x) - right players (x)
    ・left players (y) - right players (y)
    ・left players (x) - ball (x)
    ・left players (y) - ball (y)
    ・left players (x) - goal (x)
    ・left players (y) - goal (y)
    ・left players (x) - active (x)
    ・left players (y) - active (y)

    ・left players direction (x)
    ・left players direction (y)
    ・right players direction (x)
    ・right players direction (y)
    ・left players direction (x) - right players direction (x)
    ・left players direction (y) - right players direction (y)
    """

    # left players
    obs_left_team = np.array(obs['left_team'])
    left_player_x = obs_left_team[:, 0]
    left_player_y = obs_left_team[:, 1]

    # right players
    obs_right_team = np.array(obs['right_team'])
    right_player_x = obs_right_team[:, 0]
    right_player_y = obs_right_team[:, 1]

    # ball
    obs_ball = np.array(obs['ball'])
    ball_x = obs_ball[0]
    ball_y = obs_ball[1]
    ball_z = obs_ball[2]

    # goal
    left_goal, right_goal = [-1, 0], [1, 0]
    left_goal_x = left_goal[0]
    left_goal_y = left_goal[1]
    right_goal_x = right_goal[0]
    right_goal_y = right_goal[1]

    # side line
    side_line_y = [-.42, .42]
    side_line_y_top = side_line_y[0]
    side_line_y_bottom = side_line_y[1]

    # active
    active = np.array(obs['active'])
    active_player_x = obs_left_team[active][0]
    active_player_y = obs_left_team[active][1]

    # left players - right players
    left_minus_right_player_x = obs_left_team[:, 0][..., None] - obs_right_team[:, 0]
    left_minus_right_player_y = obs_left_team[:, 1][..., None] - obs_right_team[:, 1]

    # left players - ball
    left_minus_ball_x = obs_left_team[:, 0] - obs_ball[0]
    left_minus_ball_y = obs_left_team[:, 1] - obs_ball[1]

    # left players - right goal
    left_minus_right_goal_x = obs_left_team[:, 0] - right_goal[0]
    left_minus_right_goal_y = obs_left_team[:, 1] - right_goal[1]

    # left players - left goal
    left_minus_left_goal_x = obs_left_team[:, 0] - left_goal[0]
    left_minus_left_goal_y = obs_left_team[:, 1] - left_goal[1]

    # right players - right goal
    right_minus_right_goal_x = obs_right_team[:, 0] - right_goal[0]
    right_minus_right_goal_y = obs_right_team[:, 1] - right_goal[1]

    # right players - left goal
    right_minus_left_goal_x = obs_right_team[:, 0] - left_goal[0]
    right_minus_left_goal_y = obs_right_team[:, 1] - left_goal[1]

    # left players (x) - active
    left_minus_active_x = obs_left_team[:, 0] - obs_left_team[active][0]
    left_minus_active_y = obs_left_team[:, 1] - obs_left_team[active][1]

    # right player - ball
    right_minus_ball_x = obs_right_team[:, 0] - obs_ball[0]
    right_minus_ball_y = obs_right_team[:, 1] - obs_ball[1]

    # right player - active
    right_minus_active_x = obs_right_team[:, 0] - obs_left_team[active][0]
    right_minus_active_y = obs_right_team[:, 1] - obs_left_team[active][1]

    # left player - side line
    left_minus_side_top = np.abs(obs_left_team[:, 1] - side_line_y[0])
    left_minus_side_bottom = np.abs(obs_left_team[:, 1] - side_line_y[1])

    # right player - side line
    right_minus_side_top = np.abs(obs_right_team[:, 1] - side_line_y[0])
    right_minus_side_bottom = np.abs(obs_right_team[:, 1] - side_line_y[1])

    # left players direction
    obs_left_team_direction = np.array(obs['left_team_direction'])
    left_player_direction_x = obs_left_team_direction[:, 0]
    left_player_direction_y = obs_left_team_direction[:, 1]

    # right players direction
    obs_right_team_direction = np.array(obs['right_team_direction'])
    right_player_direction_x = obs_right_team_direction[:, 0]
    right_player_direction_y = obs_right_team_direction[:, 1]

    # ball direction
    obs_ball_direction = np.array(obs['ball_direction'])
    ball_direction_x = obs_ball_direction[0]
    ball_direction_y = obs_ball_direction[1]
    ball_direction_z = obs_ball_direction[2]

    # left players direction - right players direction
    left_minus_right_player_direction_x = obs_left_team_direction[:, 0][..., None] - obs_right_team_direction[:, 0]
    left_minus_right_player_direction_y = obs_left_team_direction[:, 1][..., None] - obs_right_team_direction[:, 1]

    # left players direction - ball direction
    left_minus_ball_direction_x = obs_left_team_direction[:, 0] - obs_ball_direction[0]
    left_minus_ball_direction_y = obs_left_team_direction[:, 1] - obs_ball_direction[1]

    # right players direction - ball direction
    right_minus_ball_direction_x = obs_right_team_direction[:, 0] - obs_ball_direction[0]
    right_minus_ball_direction_y = obs_right_team_direction[:, 1] - obs_ball_direction[1]

    # ball rotation
    obs_ball_rotation = np.array(obs['ball_rotation'])
    ball_rotation_x = obs_ball_rotation[0]
    ball_rotation_y = obs_ball_rotation[1]
    ball_rotation_z = obs_ball_rotation[2]

    cnn_scalar = np.stack([
        active_player_x,
        active_player_y,
        ball_x,
        ball_y,
        ball_z,
        left_goal_x,
        left_goal_y,
        right_goal_x,
        right_goal_y,
        side_line_y_top,
        side_line_y_bottom,
        ball_direction_x,
        ball_direction_y,
        ball_direction_z,
        ball_rotation_x,
        ball_rotation_y,
        ball_rotation_z,
    ]).astype(np.float32)

    cnn_left = np.stack([
        left_player_x,
        left_player_y,
        left_minus_active_x,
        left_minus_active_y,
        left_minus_right_goal_x,
        left_minus_right_goal_y,
        left_minus_left_goal_x,
        left_minus_left_goal_y,
        left_minus_side_top,
        left_minus_side_bottom,
        left_minus_ball_x,
        left_minus_ball_y,
        left_minus_ball_direction_x,
        left_minus_ball_direction_y,
        left_player_direction_x,
        left_player_direction_y,
    ]).astype(np.float32)

    cnn_right = np.stack([
        right_player_x,
        right_player_y,
        right_minus_active_x,
        right_minus_active_y,
        right_minus_right_goal_x,
        right_minus_right_goal_y,
        right_minus_left_goal_x,
        right_minus_left_goal_y,
        right_minus_side_top,
        right_minus_side_bottom,
        right_minus_ball_x,
        right_minus_ball_y,
        right_minus_ball_direction_x,
        right_minus_ball_direction_y,
        right_player_direction_x,
        right_player_direction_y,
    ]).astype(np.float32)

    cnn_2d = np.stack([
        left_minus_right_player_x,
        left_minus_right_player_y,
        left_minus_right_player_direction_x,
        left_minus_right_player_direction_y,
    ]).astype(np.float32)

    # ball
    BALL_OWEND_1HOT = {-1: [0, 0], 0: [1, 0], 1: [0, 1]}
    ball_owned_team_ = obs['ball_owned_team']
    ball_owned_team = BALL_OWEND_1HOT[ball_owned_team_]  # {-1, 0, 1} None, self, opponent
    PLAYER_1HOT = np.concatenate([np.eye(11), np.zeros((1, 11))])
    ball_owned_player_ = PLAYER_1HOT[obs['ball_owned_player']]  # {-1, N-1}
    if ball_owned_team_ == -1:
        my_ball_owned_player = PLAYER_1HOT[-1]
        op_ball_owned_player = PLAYER_1HOT[-1]
    elif ball_owned_team_ == 0:
        my_ball_owned_player = ball_owned_player_
        op_ball_owned_player = PLAYER_1HOT[-1]
    else:
        my_ball_owned_player = PLAYER_1HOT[-1]
        op_ball_owned_player = ball_owned_player_

    ball_features = np.concatenate([
        obs['ball'],
        obs['ball_direction'],
        obs['ball_rotation']
    ]).astype(np.float32)

    # self team
    left_team_features = np.concatenate([
        [[1] for _ in obs['left_team']],  # left team flag
        obs['left_team'],  # position
        obs['left_team_direction'],
        [[v] for v in obs['left_team_tired_factor']],
        [[v] for v in obs['left_team_yellow_card']],
        [[v] for v in obs['left_team_active']],
        my_ball_owned_player[...,np.newaxis]
    ], axis=1).astype(np.float32)

    left_team_indice = np.arange(0, 11, dtype=np.int32)

    # opponent team
    right_team_features = np.concatenate([
        [[0] for _ in obs['right_team']],  # right team flag
        obs['right_team'],  # position
        obs['right_team_direction'],
        [[v] for v in obs['right_team_tired_factor']],
        [[v] for v in obs['right_team_yellow_card']],
        [[v] for v in obs['right_team_active']],
        op_ball_owned_player[...,np.newaxis]
    ], axis=1).astype(np.float32)

    right_team_indice = np.arange(0, 11, dtype=np.int32)

    # distance information
    def get_distance(xy1, xy2):
        return (((xy1 - xy2) ** 2).sum(axis=-1)) ** 0.5

    def get_line_distance(x1, x2):
        return np.abs(x1 - x2)

    def multi_scale(x, scale):
        return 2 / (1 + np.exp(-np.array(x)[..., np.newaxis] / np.array(scale)))

    both_team = np.array(obs['left_team'] + obs['right_team'], dtype=np.float32)
    ball = np.array([obs['ball'][:2]], dtype=np.float32)
    goal = np.array([[-1, 0], [1, 0]], dtype=np.float32)
    goal_line_x = np.array([-1, 1], dtype=np.float32)
    side_line_y = np.array([-.42, .42], dtype=np.float32)

    # ball <-> goal, goal line, side line distance
    b2g_distance = get_distance(ball, goal)
    b2gl_distance = get_line_distance(ball[0][0], goal_line_x)
    b2sl_distance = get_line_distance(ball[0][1], side_line_y)
    b2o_distance = np.concatenate([
        b2g_distance, b2gl_distance, b2sl_distance
    ], axis=-1)

    # player <-> ball, goal, back line, side line distance
    p2b_distance = get_distance(both_team[:,np.newaxis,:], ball[np.newaxis,:,:])
    p2g_distance = get_distance(both_team[:,np.newaxis,:], goal[np.newaxis,:,:])
    p2gl_distance = get_line_distance(both_team[:,:1], goal_line_x[np.newaxis,:])
    p2sl_distance = get_line_distance(both_team[:,1:], side_line_y[np.newaxis,:])
    p2bo_distance = np.concatenate([
        p2b_distance, p2g_distance, p2gl_distance, p2sl_distance
    ], axis=-1)

    # player <-> player distance
    p2p_distance = get_distance(both_team[:,np.newaxis,:], both_team[np.newaxis,:,:])

    # controlled player information
    control_flag_ = np.array(PLAYER_1HOT[obs['active']], dtype=np.float32)
    control_flag = np.concatenate([control_flag_, np.zeros(len(obs['right_team']), dtype=np.float32)])[...,np.newaxis]

    # controlled status information
    DIR = [
        [-1, 0], [-.707, -.707], [0,  1], [ .707, -.707],  # L, TL, T, TR
        [ 1, 0], [ .707,  .707], [0, -1], [-.707,  .707]   # R, BR, B, BL
    ]

    sticky_direction = DIR[np.where(obs['sticky_actions'][:8] == 1)[0][0]] if 1 in obs['sticky_actions'][:8] else [0, 0]
    sticky_flags = obs['sticky_actions'][8:]

    control_features = np.concatenate([
        sticky_direction,
        sticky_flags,
    ]).astype(np.float32)

    # Match state
    if obs['steps_left'] > info['half_step']:
        steps_left_half = obs['steps_left'] - info['half_step']
    else:
        steps_left_half = obs['steps_left']
    match_features = np.concatenate([
        multi_scale(obs['score'], [1, 3]).ravel(),
        multi_scale(obs['score'][0] - obs['score'][1], [1, 3]),
        multi_scale(obs['steps_left'], [10, 100, 1000, 10000]),
        multi_scale(steps_left_half, [10, 100, 1000, 10000]),
        ball_owned_team,
    ]).astype(np.float32)

    mode_index = np.array([obs['game_mode']], dtype=np.int32)

    action_history = np.array(action_history, dtype=np.int32)[..., None]

    return {
        # features
        'ball': ball_features,
        'match': match_features,
        #'player': {
        #    'self': left_team_features,
        #    'opp': right_team_features
        #},
        'control': control_features,
        #'player_index': {
        #    'self': left_team_indice,
        #    'opp': right_team_indice
        #},
        'mode_index': mode_index,
        'control_flag': control_flag,
        # distances
        #'distance': {
        #    'p2p': p2p_distance,
        #    'p2bo': p2bo_distance,
        #    'b2o': b2o_distance
        #},
        # CNN
        'cnn_feature': {
            'scalar': cnn_scalar,
            'left': cnn_left,
            'right': cnn_right,
            '2d': cnn_2d
        },
        'action_history': action_history
    }


# https://github.com/Kaggle/kaggle-environments/blob/master/kaggle_environments/envs/football/helpers.py

import enum

class Action(enum.IntEnum):
    Idle = 0
    Left = 1
    TopLeft = 2
    Top = 3
    TopRight = 4
    Right = 5
    BottomRight = 6
    Bottom = 7
    BottomLeft = 8
    LongPass= 9
    HighPass = 10
    ShortPass = 11
    Shot = 12
    Sprint = 13
    ReleaseDirection = 14
    ReleaseSprint = 15
    Slide = 16
    Dribble = 17
    ReleaseDribble = 18

sticky_index_to_action = [
    Action.Left,
    Action.TopLeft,
    Action.Top,
    Action.TopRight,
    Action.Right,
    Action.BottomRight,
    Action.Bottom,
    Action.BottomLeft,
    Action.Sprint,
    Action.Dribble
]

action_to_sticky_index = {
    a: index for index, a in enumerate(sticky_index_to_action)
}

class PlayerRole(enum.IntEnum):
    GoalKeeper = 0
    CenterBack = 1
    LeftBack = 2
    RightBack = 3
    DefenceMidfield = 4
    CentralMidfield = 5
    LeftMidfield = 6
    RIghtMidfield = 7
    AttackMidfield = 8
    CentralFront = 9


class GameMode(enum.IntEnum):
    Normal = 0
    KickOff = 1
    GoalKick = 2
    FreeKick = 3
    Corner = 4
    ThrowIn = 5
    Penalty = 6


class Environment(BaseEnvironment):
    ACTION_LEN = 19
    CONTROLLED_PLAYERS = 1
    FINISH_BY_GOAL = True

    def __init__(self, args=None):
        self.env = None
        args = args if args is not None else {}
        self.limit_step = args.get('limit_step', 1000)

    def reset(self, args=None):
        if args is None:
            args = {}
        show = args.get('show', False)

        if self.env is None:
            from gfootball.env import create_environment

            self.env = create_environment(
                env_name="11_vs_11_stochastic",
                representation='raw',
                write_full_episode_dumps=show,
                logdir='videos',
                write_video=show,
                number_of_left_players_agent_controls=self.CONTROLLED_PLAYERS,
                number_of_right_players_agent_controls=self.CONTROLLED_PLAYERS,
                other_config_options={
                    'action_set': 'v2',
                    'video_format': 'webm',
                })

        if show:
            self.env.render()
        obs = self.env.reset()
        self.update({'observation': obs, 'action': [0] * self.CONTROLLED_PLAYERS * 2}, reset=True)

    def update(self, state, reset):
        if reset:
            self.done = False
            self.prev_score = [0, 0]
            self.states = []
            self.half_step = 1500
            self.reserved_action = [None, None]
        else:
            self.prev_score = self.score()

        state = copy.deepcopy(state)
        state = self._preprocess_state(state)
        self.states.append(state)

        if reset:
            self.half_step = state['observation'][0]['steps_left'] // 2

    def step(self, actions):
        # state transition function
        # action is integer (0 ~ 18)
        actions = copy.deepcopy(actions)
        for i, res_action in enumerate(self.reserved_action):
            if res_action is not None:
                actions[i] = res_action

        # step environment
        flat_actions = [actions[0], actions[1]]
        obs, _, self.done, _ = self.env.step(flat_actions)
        self.update({'observation': obs, 'action': flat_actions}, reset=False)

    def diff_info(self):
        return self.states[-1]

    def turns(self):
        return self.players()

    def players(self):
        return [0, 1]

    def terminal(self):
        # check whether the state is terminal
        return self.done \
            or len(self.states) > self.limit_step \
            or (self.FINISH_BY_GOAL and sum(self.score().values()) > 0)

    def view_transition(self):
        print(self.states[-1]['action'])

    def score(self):
        if len(self.states) == 0:
            return [0, 0]
        state = self.states[-1]
        return {p: state['observation'][0]['score'][p] for p in self.players()}

    def reward(self):
        prev_score = self.prev_score
        score = self.score()

        rewards = {}
        for p in self.players():
            r = 1.0 * (score[p] - prev_score[p]) - 1.0 * (score[1 - p] - prev_score[1 - p])
            rewards[p] = r

        return rewards

    def outcome(self):
        scores = self.score()
        if scores[0] > scores[1]:
            return {0: 1, 1: -1}
        elif scores[0] < scores[1]:
            return {0: -1, 1: 1}
        return {0: 0, 1: 0}

    def legal_actions(self, player, number=0):
        # legal action list
        return [e for e in Action]

    def raw_observation(self, player):
        return self.states[-1]['observation'][player]

    def observation(self, player, number=0):
        # input feature for neural nets
        info = {'half_step': self.half_step}
        index = player * self.CONTROLLED_PLAYERS + number
        #return feature_from_states(self.states, info, )
<<<<<<< HEAD
        return convert_observation_115_plus_alpha(self.states[-1]['observation'], self.states[-1]['action'], True)[index]
=======
        return convert_observation_115_plus_alpha(self.states[-1]['observation'][index], index, True)
>>>>>>> 2a7e6574

    def _preprocess_state(self, state):
        if state is None:
            return state

        # in ball-dead state, set ball owned player and team
        for o in state['observation']:
            mode = o['game_mode']
            if mode == GameMode.FreeKick or \
                mode == GameMode.Corner or \
                mode == GameMode.Penalty or \
                mode == GameMode.GoalKick:
                # find nearest player and team
                def dist(xy1, xy2):
                    return ((xy1[0] - xy2[0]) ** 2 + (xy1[1] - xy2[1]) ** 2) ** 0.5
                team_player_position = [(0, i, p) for i, p in enumerate(o['left_team'])] + \
                    [(1, i, p) for i, p in enumerate(o['right_team'])]
                distances = [(t[0], t[1], dist(t[2], o['ball'][:2])) for t in team_player_position]
                distances = sorted(distances, key=lambda x: x[2])

                o['ball_owned_team'] = distances[0][0]
                o['ball_owned_player'] = distances[0][1]

        return state

    def rule_based_action(self, player=None, number=0, key=None):
        if key is None:
            key = 'builtin_ai'

        if key == 'builtin_ai':
            return 19
        elif key == 'idle':
            return 14
        elif key == 'right':
            return 5

    def net(self):
        #return FootballNet()
        return FootballRecurrentNet()


if __name__ == '__main__':
    e = Environment()
    for _ in range(1):
        e.reset()
        o = e.observation(0)
        while not e.terminal():
            # print(e)
            _ = e.observation(0)
            _ = e.observation(1)
            #print(e.raw_observation(0)[0]['steps_left'])
            action_list = [0, 0]
            action_list[0] = random.choice(e.legal_actions(0))
            action_list[1] = 19
            print(len(e.states), action_list)
            e.step(action_list)
            print(e.reward())
            if sum(e.score().values()) > 0:
                print('goal!')
        print(e.outcome())<|MERGE_RESOLUTION|>--- conflicted
+++ resolved
@@ -142,11 +142,7 @@
 
 # https://github.com/google-research/football/blob/12f93de031e7f7c105f32924d113b1f7e6d77349/gfootball/env/wrappers.py
 
-<<<<<<< HEAD
-def convert_observation_115_plus_alpha(observation, prev_action, fixed_positions):
-=======
-def convert_observation_115_plus_alpha(obs, num, fixed_positions):
->>>>>>> 2a7e6574
+def convert_observation_115_plus_alpha(obs, prev_action, num, fixed_positions):
     """Converts an observation into simple115 (or simple115v2) format.
     Args:
       observation: observation that the environment returns
@@ -169,71 +165,6 @@
             return np.array(obj).flatten()
         return obj.flatten()
 
-<<<<<<< HEAD
-    final_obs = []
-    for index, obs in enumerate(observation):
-        o = []
-        if fixed_positions:
-            for i, name in enumerate(['left_team', 'left_team_direction',
-                                    'right_team', 'right_team_direction']):
-                o.extend(do_flatten(obs[name]))
-                # If there were less than 11vs11 players we backfill missing values
-                # with -1.
-                if len(o) < (i + 1) * 22:
-                    o.extend([-1] * ((i + 1) * 22 - len(o)))
-        else:
-            o.extend(do_flatten(obs['left_team']))
-            o.extend(do_flatten(obs['left_team_direction']))
-            o.extend(do_flatten(obs['right_team']))
-            o.extend(do_flatten(obs['right_team_direction']))
-
-        # If there were less than 11vs11 players we backfill missing values with
-        # -1.
-        # 88 = 11 (players) * 2 (teams) * 2 (positions & directions) * 2 (x & y)
-        if len(o) < 88:
-            o.extend([-1] * (88 - len(o)))
-
-        # ball position
-        o.extend(obs['ball'])
-        # ball direction
-        o.extend(obs['ball_direction'])
-        # one hot encoding of which team owns the ball
-        if obs['ball_owned_team'] == -1:
-            o.extend([1, 0, 0])
-        if obs['ball_owned_team'] == 0:
-            o.extend([0, 1, 0])
-        if obs['ball_owned_team'] == 1:
-            o.extend([0, 0, 1])
-
-        active = [0] * 11
-        if obs['active'] != -1:
-            active[obs['active']] = 1
-        o.extend(active)
-
-        game_mode = [0] * 7
-        game_mode[obs['game_mode']] = 1
-        o.extend(game_mode)
-
-        # sticky actions
-        o.extend(obs['sticky_actions'])
-
-        # previous action
-        prev_action_feature = [0] * 19
-        if 0 <= prev_action[index] < 19:
-            prev_action_feature[prev_action[index]] = 1
-        o.extend(prev_action_feature)
-
-        # subjective pose
-        if obs['active'] != -1:
-            o.extend(obs['left_team'][obs['active']])
-            o.extend(obs['left_team_direction'][obs['active']])
-            o.extend(obs['ball'][:2] - obs['left_team'][obs['active']])
-            o.extend(obs['ball_direction'][:2] - obs['left_team_direction'][obs['active']])
-        else:
-            o.extend([-1] * 8)
-
-        final_obs.append(o)
-=======
     o = []
     if fixed_positions:
         for i, name in enumerate(['left_team', 'left_team_direction',
@@ -279,6 +210,12 @@
     # sticky actions
     o.extend(obs['sticky_actions'])
 
+    # previous action
+    prev_action_feature = [0] * 19
+    if 0 <= prev_action < 19:
+        prev_action_feature[prev_action] = 1
+    o.extend(prev_action_feature)
+
     # subjective pose
     if obs['active'] != -1:
         o.extend(obs['left_team'][obs['active']])
@@ -287,7 +224,6 @@
         o.extend(obs['ball_direction'][:2] - obs['left_team_direction'][obs['active']])
     else:
         o.extend([-1] * 8)
->>>>>>> 2a7e6574
 
     return np.array(o, dtype=np.float32)
 
@@ -850,11 +786,7 @@
         info = {'half_step': self.half_step}
         index = player * self.CONTROLLED_PLAYERS + number
         #return feature_from_states(self.states, info, )
-<<<<<<< HEAD
-        return convert_observation_115_plus_alpha(self.states[-1]['observation'], self.states[-1]['action'], True)[index]
-=======
-        return convert_observation_115_plus_alpha(self.states[-1]['observation'][index], index, True)
->>>>>>> 2a7e6574
+        return convert_observation_115_plus_alpha(self.states[-1]['observation'][index], self.states[-1]['action'][index], index, True)
 
     def _preprocess_state(self, state):
         if state is None:
