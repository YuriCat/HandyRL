--- conflicted
+++ resolved
@@ -44,16 +44,7 @@
 
     def play(self, action, _=None):
         # state transition function
-<<<<<<< HEAD
         # action is integer (0 ~ 8)
-=======
-        # action is integer (0 ~ 8) or string (sequence)
-        if isinstance(action, str):
-            for astr in action.split():
-                self.play(self.str2action(astr))
-            return
-
->>>>>>> 83b2e7de
         x, y = action // 3, action % 3
         self.board[x, y] = self.color
 
