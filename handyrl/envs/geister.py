# Copyright (c) 2020 DeNA Co., Ltd.
# Licensed under The MIT License [see LICENSE for details]

# implementation of Geister

import random
import itertools

import numpy as np
import torch
import torch.nn as nn
import torch.nn.functional as F

from ..environment import BaseEnvironment


class ConvLSTMCell(nn.Module):
    def __init__(self, input_dim, hidden_dim, kernel_size, bias):
        super().__init__()

        self.input_dim = input_dim
        self.hidden_dim = hidden_dim

        self.kernel_size = kernel_size
        self.padding = kernel_size[0] // 2, kernel_size[1] // 2
        self.bias = bias

        self.conv = nn.Conv2d(
            in_channels=self.input_dim + self.hidden_dim,
            out_channels=4 * self.hidden_dim,
            kernel_size=self.kernel_size,
            padding=self.padding,
            bias=self.bias
        )

    def init_hidden(self, input_size, batch_size):
        return tuple([
            torch.zeros(*batch_size, self.hidden_dim, *input_size),
            torch.zeros(*batch_size, self.hidden_dim, *input_size)
        ])

    def forward(self, input_tensor, cur_state):
        h_cur, c_cur = cur_state

        combined = torch.cat([input_tensor, h_cur], dim=-3)  # concatenate along channel axis
        combined_conv = self.conv(combined)

        cc_i, cc_f, cc_o, cc_g = torch.split(combined_conv, self.hidden_dim, dim=-3)
        i = torch.sigmoid(cc_i)
        f = torch.sigmoid(cc_f)
        o = torch.sigmoid(cc_o)
        g = torch.tanh(cc_g)

        c_next = f * c_cur + i * g
        h_next = o * torch.tanh(c_next)

        return h_next, c_next


# Deep Repeated Conv-LSTM (https://arxiv.org/abs/1901.03559)
# increases expressive power with fewer parameters
# by repeatedly computing multi-layer convolutional LSTM.
# When num_repeats=1, it is simply a multi-layer Conv-LSTM.

class SparseDRC(nn.Module):
    def __init__(self, layers, filters, kernel_size=3, bias=True):
        super().__init__()

        self.blocks = nn.ModuleList([
            ConvLSTMCell(
                input_dim=filters,
                hidden_dim=filters,
                kernel_size=(kernel_size, kernel_size),
                bias=bias
            ) for _ in range(layers)])

    def init_hidden(self, input_size, batch_size):
        hs, cs = [], []
        for block in self.blocks:
            h, c = block.init_hidden(input_size, batch_size)
            hs.append(h)
            cs.append(c)
        return hs, cs

    def forward(self, x, hidden):
        if hidden is None:
            hidden = self.init_hidden(x.shape[-2:], x.shape[:-3])

        hs, cs = hidden
        for t in range(len(self.blocks) - 1, -1, -1):
            for i, block in enumerate(self.blocks):
                if t % (2 ** i) == 0:
                    hs[i], cs[i] = block(hs[i - 1] if i > 0 else x, (hs[i], cs[i]))

        return hs[-1], (hs, cs)


class Conv2dHead(nn.Module):
    def __init__(self, input_shape, filters, output_filters):
        super().__init__()
        self.outputs = input_shape[1] * input_shape[2] * output_filters

        self.conv1 = nn.Conv2d(input_shape[0], filters, kernel_size=3, stride=1, padding=1, bias=False)
        self.ln = nn.LayerNorm((filters, *input_shape[1:]))
        self.conv2 = nn.Conv2d(filters, output_filters, kernel_size=1, bias=False)

    def forward(self, x):
        h = F.relu(self.ln(self.conv1(x)))
        h = self.conv2(h).view(-1, self.outputs)
        return h


class ScalarHead(nn.Module):
    def __init__(self, input_shape, filters, outputs):
        super().__init__()
        self.hidden_units = input_shape[1] * input_shape[2] * filters

        self.conv = nn.Conv2d(input_shape[0], filters, kernel_size=1, bias=False)
        self.ln = nn.LayerNorm((filters, *input_shape[1:]))
        self.fc = nn.Linear(input_shape[1] * input_shape[2] * filters, outputs, bias=False)

    def forward(self, x):
        h = F.relu(self.ln(self.conv(x)))
        h = self.fc(h.view(-1, self.hidden_units))
        return h


class GeisterNet(nn.Module):
    def __init__(self):
        super().__init__()

<<<<<<< HEAD
        layers, filters = 2, 32
        p_filters, v_filters = 8, 2
        self.input_size = (-1, 6, 6)
=======
        layers, filters = 3, 32
        p_filters, v_filters = 8, 2
        input_channels = 7 + 18  # board channels + scalar inputs
        self.input_size = (input_channels, 6, 6)
>>>>>>> 896a3519

        self.conv1 = nn.Conv2d(7, filters, kernel_size=3, stride=1, padding=1, bias=False)
        self.fc1 = nn.Linear(18, filters, bias=False)
        self.ln1 = nn.LayerNorm((filters, *self.input_size[1:]))
        self.body = SparseDRC(layers, filters)

        self.head_p_move = Conv2dHead((filters, 6, 6), p_filters, 4)
        self.head_p_set = nn.Linear(1, 70, bias=True)
        self.head_v = ScalarHead((filters, 6, 6), v_filters, 1)
        self.head_r = ScalarHead((filters, 6, 6), v_filters, 1)

    def init_hidden(self, batch_size=[]):
        return self.body.init_hidden(self.input_size[1:], batch_size)

    def forward(self, x, hidden):
        b, s = x['board'], x['scalar']

<<<<<<< HEAD
        h = self.conv1(b) + self.fc1(s).unflatten(1, (-1, 1, 1))
        h = F.relu(self.ln1(h))
        h, hidden = self.body(h, hidden)
=======
        h_e = F.relu(self.bn1(self.conv1(h)))
        h, hidden = self.body(h_e, hidden, num_repeats=3)
>>>>>>> 896a3519

        h_p_move = self.head_p_move(h)
        turn_color = s[:, :1]
        h_p_set = self.head_p_set(turn_color)
        h_p = torch.cat([h_p_move, h_p_set], -1)
        h_v = self.head_v(h)
        h_r = self.head_r(h)

        return {'policy': h_p, 'value': torch.tanh(h_v), 'return': h_r, 'hidden': hidden}


class Environment(BaseEnvironment):
    X, Y = 'ABCDEF', '123456'
    BLACK, WHITE = 0, 1
    BLUE, RED = 0, 1
    C = 'BW'
    T = 'BR'
    P = {-1: '_', 0: 'B', 1: 'R', 2: 'b', 3: 'r', 4: '*'}
    # original positions to set pieces
    OPOS = [
        ['B2', 'C2', 'D2', 'E2', 'B1', 'C1', 'D1', 'E1'],
        ['E5', 'D5', 'C5', 'B5', 'E6', 'D6', 'C6', 'B6'],
    ]
    # goal positions
    GPOS = np.array([
        [(-1, 5), (6, 5)],
        [(-1, 0), (6, 0)]
    ], dtype=np.int32)

    D = np.array([(-1, 0), (0, -1), (0, 1), (1, 0)], dtype=np.int32)
    OSEQ = list(itertools.combinations([i for i in range(8)], 4))

    def __init__(self, args=None):
        super().__init__()
        self.args = args if args is not None else {}
        self.reset()

    def reset(self, args=None):
        self.game_args = args if args is not None else {}
        self.board = -np.ones((6, 6), dtype=np.int32)  # (x, y) -1 is empty
        self.color = self.BLACK
        self.turn_count = -2  # before setting original positions
        self.win_color = None
        self.piece_cnt = np.zeros(4, dtype=np.int32)
        self.board_index = -np.ones((6, 6), dtype=np.int32)
        self.piece_position = np.zeros((2 * 8, 2), dtype=np.int32)
        self.record = []
        self.captured_type = None
        self.layouts = {}

    def put_piece(self, piece, pos, piece_idx):
        self.board[pos[0], pos[1]] = piece
        self.piece_position[piece_idx] = pos
        self.board_index[pos[0], pos[1]] = piece_idx
        self.piece_cnt[piece] += 1

    def remove_piece(self, piece, pos):
        self.board[pos[0], pos[1]] = -1
        piece_idx = self.board_index[pos[0], pos[1]]
        self.board_index[pos[0], pos[1]] = -1
        self.piece_position[piece_idx] = np.array((-1, -1))
        self.piece_cnt[piece] -= 1

    def move_piece(self, piece, pos_from, pos_to):
        self.board[pos_from[0], pos_from[1]] = -1
        self.board[pos_to[0], pos_to[1]] = piece
        piece_idx = self.board_index[pos_from[0], pos_from[1]]
        self.board_index[pos_from[0], pos_from[1]] = -1
        self.board_index[pos_to[0], pos_to[1]] = piece_idx
        self.piece_position[piece_idx] = pos_to

    def set_pieces(self, c, seq_idx):
        # decide original positions
        chosen_seq = self.OSEQ[seq_idx]
        for idx in range(8):
            t = 0 if idx in chosen_seq else 1
            piece = self.colortype2piece(c, t)
            pos = self.str2position(self.OPOS[c][idx])
            self.put_piece(piece, pos, c * 8 + idx)

    def opponent(self, color):
        return self.BLACK + self.WHITE - color

    def onboard(self, pos):
        return 0 <= pos[0] and pos[0] < 6 and 0 <= pos[1] and pos[1] < 6

    def goal(self, c, pos):
        # check whether pos is goal position for c
        for g in self.GPOS[c]:
            if g[0] == pos[0] and g[1] == pos[1]:
                return True
        return False

    def colortype2piece(self, c, t):
        return c * 2 + t

    def piece2color(self, p):
        return -1 if p == -1 else p // 2

    def piece2type(self, p):
        return -1 if p == -1 else p % 2

    def rotate(self, pos):
        return np.array((5 - pos[0], 5 - pos[1]), dtype=np.int32)

    def position2str(self, pos):
        if self.onboard(pos):
            return self.X[pos[0]] + self.Y[pos[1]]
        else:
            return '**'

    def str2position(self, s):
        if s != '**':
            return np.array((self.X.find(s[0]), self.Y.find(s[1])), dtype=np.int32)
        else:
            return None

    def fromdirection2action(self, pos_from, d, c):
        if c == self.WHITE:
            pos_from = self.rotate(pos_from)
            d = 3 - d
        return d * 36 + pos_from[0] * 6 + pos_from[1]

    def action2from(self, a, c):
        pos1d = a % 36
        pos = np.array((pos1d / 6, pos1d % 6), dtype=np.int32)
        if c == self.WHITE:
            pos = self.rotate(pos)
        return pos

    def action2direction(self, a, c):
        d = a // 36
        if c == self.WHITE:
            d = 3 - d
        return d

    def action2to(self, a, c):
        return self.action2from(a, c) + self.D[self.action2direction(a, c)]

    def action2str(self, a, player):
        if a >= 4 * 6 * 6:
            return 's' + str(a - 4 * 6 * 6)

        c = player
        pos_from = self.action2from(a, c)
        pos_to = self.action2to(a, c)
        return self.position2str(pos_from) + self.position2str(pos_to)

    def str2action(self, s, player):
        if s[0] == 's':
            return 4 * 6 * 6 + int(s[1:])

        c = player
        pos_from = self.str2position(s[:2])
        pos_to = self.str2position(s[2:])

        if pos_to is None:
            # it should arrive at a goal
            for g in self.GPOS[c]:
                if ((pos_from - g) ** 2).sum() == 1:
                    diff = g - pos_from
                    for d, dd in enumerate(self.D):
                        if np.array_equal(dd, diff):
                            break
                    break
        else:
            # check action direction
            diff = pos_to - pos_from
            for d, dd in enumerate(self.D):
                if np.array_equal(dd, diff):
                    break

        return self.fromdirection2action(pos_from, d, c)

    def record_string(self):
        return ' '.join([self.action2str(a, i % 2) for i, a in enumerate(self.record)])

    def position_string(self):
        poss = [self.position2str(pos) for pos in self.piece_position]
        return ','.join(poss)

    def __str__(self):
        # output state
        def _piece(p):
            return p if p == -1 or self.layouts[self.piece2color(p)] >= 0 else 4

        s = '  ' + ' '.join(self.Y) + '\n'
        for i in range(6):
            s += self.X[i] + ' ' + ' '.join([self.P[_piece(self.board[i, j])] for j in range(6)]) + '\n'
        s += 'remained = B:%d R:%d b:%d r:%d' % tuple(self.piece_cnt) + '\n'
        s += 'turn = ' + str(self.turn_count).ljust(3) + ' color = ' + self.C[self.color]
        # s += 'record = ' + self.record_string()
        return s

    def _set(self, layout):
        self.layouts[self.color] = layout
        if layout < 0:
            layout = random.randrange(70)
        self.set_pieces(self.color, layout)
        self.color = self.opponent(self.color)
        self.turn_count += 1

    def play(self, action, _=None):
        # state transition
        if self.turn_count < 0:
            layout = action - 4 * 6 * 6
            return self._set(layout)

        ox, oy = self.action2from(action, self.color)
        nx, ny = self.action2to(action, self.color)
        piece = self.board[ox, oy]
        self.captured_type = None

        if not self.onboard((nx, ny)):
            # finish by goal
            self.remove_piece(piece, (ox, oy))
            self.win_color = self.color
        else:
            piece_cap = self.board[nx, ny]
            if piece_cap != -1:
                # capture opponent piece
                self.remove_piece(piece_cap, (nx, ny))
                if self.piece_cnt[piece_cap] == 0:
                    if self.piece2type(piece_cap) == self.BLUE:
                        # win by capturing all opponent blue pieces
                        self.win_color = self.color
                    else:
                        # lose by capturing all opponent red pieces
                        self.win_color = self.opponent(self.color)
                self.captured_type = self.piece2type(piece_cap)

            # move piece
            self.move_piece(piece, (ox, oy), (nx, ny))

        self.color = self.opponent(self.color)
        self.turn_count += 1
        self.record.append(action)

        if self.turn_count >= 200 and self.win_color is None:
            self.win_color = 2  # draw

    def diff_info(self, player):
        color = player
        played_color = (self.turn_count - 1) % 2
        info = {}
        if len(self.record) == 0:
            if self.turn_count > -2:
                info['set'] = self.layouts[played_color] if color == played_color else -1
        else:
            info['move'] = self.action2str(self.record[-1], played_color)
            if color == played_color and self.captured_type is not None:
                info['captured'] = self.T[self.captured_type]
        return info

    def update(self, info, reset):
        if reset:
            self.game_args = {**self.game_args, **info}
            self.reset(info)
        elif 'set' in info:
            self._set(info['set'])
        elif 'move' in info:
            action = self.str2action(info['move'], self.color)
            if 'captured' in info:
                # set color to captured piece
                pos_to = self.action2to(action, self.color)
                t = self.T.index(info['captured'])
                piece = self.colortype2piece(self.opponent(self.color), t)
                self.board[pos_to[0], pos_to[1]] = piece
            self.play(action)

    def turn(self):
        return self.players()[self.turn_count % 2]

    def terminal(self):
        # check whether terminal state or not
        return self.win_color is not None

    def reward(self):
        # return immediate rewards
        return {p: -0.01 for p in self.players()}

    def outcome(self):
        # return terminal outcomes
        outcomes = [0, 0]
        if self.win_color == self.BLACK:
            outcomes = [1, -1]
        elif self.win_color == self.WHITE:
            outcomes = [-1, 1]
        return {p: outcomes[idx] for idx, p in enumerate(self.players())}

    def legal(self, action):
        if self.turn_count < 0:
            layout = action - 4 * 6 * 6
            return 0 <= layout < 70
        elif not 0 <= action < 4 * 6 * 6:
            return False

        pos_from = self.action2from(action, self.color)
        pos_to = self.action2to(action, self.color)

        piece = self.board[pos_from[0], pos_from[1]]
        c, t = self.piece2color(piece), self.piece2type(piece)
        if c != self.color:
            # no self piece on original position
            return False

        return self._legal(c, t, pos_from, pos_to)

    def _legal(self, c, t, pos_from, pos_to):
        if self.onboard(pos_to):
            # can move to cell if there isn't my piece
            piece_cap = self.board[pos_to[0], pos_to[1]]
            return self.piece2color(piece_cap) != c
        else:
            # can move to my goal
            return t == self.BLUE and self.goal(c, pos_to)

    def legal_actions(self, _=None):
        # return legal action list
        if self.turn_count < 0:
            return [4 * 6 * 6 + i for i in range(70)]
        actions = []
        for pos in self.piece_position[self.color*8:(self.color+1)*8]:
            if pos[0] == -1:
                continue
            t = self.piece2type(self.board[pos[0], pos[1]])
            for d in range(4):
                if self._legal(self.color, t, pos, pos + self.D[d]):
                    action = self.fromdirection2action(pos, d, self.color)
                    actions.append(action)

        return actions

    def players(self):
        return [0, 1]

    def observation(self, player=None):
        # state representation to be fed into neural networks
        turn_view = player is None or player == self.turn()
        color = self.color if turn_view else self.opponent(self.color)
        opponent = self.opponent(color)

        nbcolor = self.piece_cnt[self.colortype2piece(color,    self.BLUE)]
        nrcolor = self.piece_cnt[self.colortype2piece(color,    self.RED )]
        nbopp   = self.piece_cnt[self.colortype2piece(opponent, self.BLUE)]
        nropp   = self.piece_cnt[self.colortype2piece(opponent, self.RED )]

        s = np.array([
            1 if color == self.BLACK else 0,  # my color is black
            1 if turn_view           else 0,  # view point is turn player
            # the number of remained pieces
            *[(1 if nbcolor == i else 0) for i in range(1, 5)],
            *[(1 if nrcolor == i else 0) for i in range(1, 5)],
            *[(1 if nbopp   == i else 0) for i in range(1, 5)],
            *[(1 if nropp   == i else 0) for i in range(1, 5)]
        ]).astype(np.float32)

        blue_c = self.board == self.colortype2piece(color,    self.BLUE)
        red_c  = self.board == self.colortype2piece(color,    self.RED)
        blue_o = self.board == self.colortype2piece(opponent, self.BLUE)
        red_o  = self.board == self.colortype2piece(opponent, self.RED)

        b = np.stack([
            # board zone
            np.ones_like(self.board),
            # my/opponent's all pieces
            blue_c + red_c,
            blue_o + red_o,
            # my blue/red pieces
            blue_c,
            red_c,
            # opponent's blue/red pieces
            blue_o if player is None else np.zeros_like(self.board),
            red_o  if player is None else np.zeros_like(self.board)
        ]).astype(np.float32)

        if color == self.WHITE:
            b = np.rot90(b, k=2, axes=(1, 2))

        return {'scalar': s, 'board': b}

    def net(self):
        return GeisterNet()


if __name__ == '__main__':
    e = Environment()
    for _ in range(100):
        e.reset()
        while not e.terminal():
            print(e)
            actions = e.legal_actions()
            print([e.action2str(a, e.turn()) for a in actions])
            e.play(random.choice(actions))
        print(e)
        print(e.outcome())<|MERGE_RESOLUTION|>--- conflicted
+++ resolved
@@ -129,16 +129,9 @@
     def __init__(self):
         super().__init__()
 
-<<<<<<< HEAD
         layers, filters = 2, 32
         p_filters, v_filters = 8, 2
         self.input_size = (-1, 6, 6)
-=======
-        layers, filters = 3, 32
-        p_filters, v_filters = 8, 2
-        input_channels = 7 + 18  # board channels + scalar inputs
-        self.input_size = (input_channels, 6, 6)
->>>>>>> 896a3519
 
         self.conv1 = nn.Conv2d(7, filters, kernel_size=3, stride=1, padding=1, bias=False)
         self.fc1 = nn.Linear(18, filters, bias=False)
@@ -156,14 +149,9 @@
     def forward(self, x, hidden):
         b, s = x['board'], x['scalar']
 
-<<<<<<< HEAD
         h = self.conv1(b) + self.fc1(s).unflatten(1, (-1, 1, 1))
         h = F.relu(self.ln1(h))
         h, hidden = self.body(h, hidden)
-=======
-        h_e = F.relu(self.bn1(self.conv1(h)))
-        h, hidden = self.body(h_e, hidden, num_repeats=3)
->>>>>>> 896a3519
 
         h_p_move = self.head_p_move(h)
         turn_color = s[:, :1]
