# Copyright (c) 2020 DeNA Co., Ltd.
# Licensed under The MIT License [see LICENSE for details]

# neural nets

import numpy as np
import torch
torch.set_num_threads(1)

import torch.nn as nn
import torch.nn.functional as F

from .util import map_r


def to_torch(x, transpose=False, unsqueeze=None):
    if x is None:
        return None
    elif isinstance(x, (list, tuple, set)):
        return type(x)(to_torch(xx, transpose, unsqueeze) for xx in x)
    elif isinstance(x, dict):
        return type(x)((key, to_torch(xx, transpose, unsqueeze)) for key, xx in x.items())

    a = np.array(x)
    if transpose:
        a = np.swapaxes(a, 0, 1)
    if unsqueeze is not None:
        a = np.expand_dims(a, unsqueeze)

    return torch.from_numpy(a).contiguous()


def to_numpy(x):
    return map_r(x, lambda x: x.detach().numpy() if x is not None else None)


def to_gpu(data):
    return map_r(data, lambda x: x.cuda() if x is not None else None)


def to_gpu_or_not(data, gpu):
    return to_gpu(data) if gpu else data


class Conv(nn.Module):
    def __init__(self, filters0, filters1, kernel_size, bn, bias=True):
        super().__init__()
        if bn:
            bias = False
        self.conv = nn.Conv2d(
            filters0, filters1, kernel_size,
            stride=1, padding=kernel_size//2, bias=bias
        )
        self.bn = nn.BatchNorm2d(filters1) if bn else None

    def forward(self, x):
        h = self.conv(x)
        if self.bn is not None:
            h = self.bn(h)
        return h


class Dense(nn.Module):
    def __init__(self, units0, units1, bnunits=0, bias=True):
        super().__init__()
        if bnunits > 0:
            bias = False
        self.dense = nn.Linear(units0, units1, bias=bias)
        self.bnunits = bnunits
        self.bn = nn.BatchNorm1d(bnunits) if bnunits > 0 else None

    def forward(self, x):
        h = self.dense(x)
        if self.bn is not None:
            size = h.size()
            h = h.view(-1, self.bnunits)
            h = self.bn(h)
            h = h.view(*size)
        return h


class WideResidualBlock(nn.Module):
    def __init__(self, filters, kernel_size, bn):
        super().__init__()
        self.conv1 = Conv(filters, filters, kernel_size, bn, not bn)
        self.conv2 = Conv(filters, filters, kernel_size, bn, not bn)

    def forward(self, x):
        return F.relu(x + self.conv2(F.relu(self.conv1(x))))


class WideResNet(nn.Module):
    def __init__(self, blocks, filters):
        super().__init__()
        self.blocks = nn.ModuleList([
            WideResidualBlock(filters, 3, bn=False) for _ in range(blocks)
        ])

    def forward(self, x):
        h = x
        for block in self.blocks:
            h = block(h)
        return h


class Encoder(nn.Module):
    def __init__(self, input_size, filters):
        super().__init__()

        self.input_size = input_size
        self.conv = Conv(input_size[0], filters, 3, bn=False)
        self.activation = nn.LeakyReLU(0.1)

    def forward(self, x):
        return self.activation(self.conv(x))


class Head(nn.Module):
    def __init__(self, input_size, out_filters, outputs):
        super().__init__()

        self.board_size = input_size[1] * input_size[2]
        self.out_filters = out_filters

        self.conv = Conv(input_size[0], out_filters, 1, bn=False)
        self.activation = nn.LeakyReLU(0.1)
        self.fc = nn.Linear(self.board_size * out_filters, outputs, bias=False)

    def forward(self, x):
        h = self.activation(self.conv(x))
        h = self.fc(h.view(-1, self.board_size * self.out_filters))
        return h


class ConvLSTMCell(nn.Module):
    def __init__(self, input_dim, hidden_dim, kernel_size, bias):
        super().__init__()

        self.input_dim = input_dim
        self.hidden_dim = hidden_dim

        self.kernel_size = kernel_size
        self.padding = kernel_size[0] // 2, kernel_size[1] // 2
        self.bias = bias

        self.conv = nn.Conv2d(
            in_channels=self.input_dim + self.hidden_dim,
            out_channels=4 * self.hidden_dim,
            kernel_size=self.kernel_size,
            padding=self.padding,
            bias=self.bias
        )

    def init_hidden(self, input_size, batch_size):
        return tuple([
            torch.zeros(*batch_size, self.hidden_dim, *input_size),
            torch.zeros(*batch_size, self.hidden_dim, *input_size)
        ])

    def forward(self, input_tensor, cur_state):
        h_cur, c_cur = cur_state

        combined = torch.cat([input_tensor, h_cur], dim=-3)  # concatenate along channel axis
        combined_conv = self.conv(combined)

        cc_i, cc_f, cc_o, cc_g = torch.split(combined_conv, self.hidden_dim, dim=-3)
        i = torch.sigmoid(cc_i)
        f = torch.sigmoid(cc_f)
        o = torch.sigmoid(cc_o)
        g = torch.tanh(cc_g)

        c_next = f * c_cur + i * g
        h_next = o * torch.tanh(c_next)

        return h_next, c_next


class DRC(nn.Module):
    def __init__(self, num_layers, input_dim, hidden_dim, kernel_size=3, bias=True):
        super().__init__()
        self.num_layers = num_layers

        blocks = []
        for _ in range(self.num_layers):
            blocks.append(ConvLSTMCell(
                input_dim=input_dim,
                hidden_dim=hidden_dim,
                kernel_size=(kernel_size, kernel_size),
                bias=bias
            ))
        self.blocks = nn.ModuleList(blocks)

    def init_hidden(self, input_size, batch_size):
        if batch_size is None:  # for inference
            with torch.no_grad():
                return to_numpy(self.init_hidden(input_size, []))
        else:  # for training
            hs, cs = [], []
            for block in self.blocks:
                h, c = block.init_hidden(input_size, batch_size)
                hs.append(h)
                cs.append(c)

            return hs, cs

    def forward(self, x, hidden, num_repeats):
        if hidden is None:
            hidden = self.init_hidden(x.shape[-2:], x.shape[:-3])

        hs, cs = hidden
        for _ in range(num_repeats):
            for i, block in enumerate(self.blocks):
                hs[i], cs[i] = block(x, (hs[i], cs[i]))

        return hs[-1], (hs, cs)


# simple model

class BaseModel(nn.Module):
    def __init__(self, env, args=None):
        super().__init__()
<<<<<<< HEAD
        self.action_length = env.action_length() if action_length is None else action_length
        self.num_players = len(env.players())
=======
        self.action_length = env.action_length()
>>>>>>> 3ac228db

    def init_hidden(self, batch_size=None):
        return None

    def inference(self, x, hidden, **kwargs):
        # numpy array -> numpy array
        self.eval()
        with torch.no_grad():
            xt = to_torch(x, unsqueeze=0)
            ht = to_torch(hidden, unsqueeze=0)
            outputs = self.forward(xt, ht, **kwargs)
        return map_r(outputs, lambda o: o.detach().numpy().squeeze(0) if o is not None else None)


class RandomModel(BaseModel):
    def inference(self, x=None, hidden=None):
        return {'policy': np.zeros(self.action_length, dtype=np.float32), 'value': np.zeros(1, dtype=np.float32)}


class SimpleConv2DModel(BaseModel):
    def __init__(self, env, args={}):
        super().__init__(env, args)

        self.input_size = env.observation().shape

        layers, filters = args.get('layers', 3), args.get('filters', 32)
        internal_size = (filters, *self.input_size[1:])

        self.encoder = Encoder(self.input_size, filters)
        self.body = WideResNet(layers, filters)
        self.head_p = Head(internal_size, 2, self.action_length)
        self.head_v = Head(internal_size, 1, 1)

    def forward(self, x, hidden=None):
        h = self.encoder(x)
        h = self.body(h)
        h_p = self.head_p(h)
        h_v = self.head_v(h)

        return {'policy': h_p, 'value': torch.tanh(h_v)}<|MERGE_RESOLUTION|>--- conflicted
+++ resolved
@@ -220,12 +220,8 @@
 class BaseModel(nn.Module):
     def __init__(self, env, args=None):
         super().__init__()
-<<<<<<< HEAD
-        self.action_length = env.action_length() if action_length is None else action_length
+        self.action_length = env.action_length()
         self.num_players = len(env.players())
-=======
-        self.action_length = env.action_length()
->>>>>>> 3ac228db
 
     def init_hidden(self, batch_size=None):
         return None
