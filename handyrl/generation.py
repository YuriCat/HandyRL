--- conflicted
+++ resolved
@@ -58,12 +58,8 @@
                         legal_actions = self.env.legal_actions(player)
                         action_mask = np.ones_like(p_) * 1e32
                         action_mask[legal_actions] = 0
-<<<<<<< HEAD
                         p = p_ / temperature - action_mask
-=======
-                        p = p_ - action_mask
                         action = random.choices(legal_actions, weights=softmax(p[legal_actions]))[0]
->>>>>>> f9d7e82e
 
                         moment['policy'][player] = p
                         moment['action_mask'][player] = action_mask
