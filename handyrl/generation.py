# Copyright (c) 2020 DeNA Co., Ltd.
# Licensed under The MIT License [see LICENSE for details]

# episode generation

import random
import bz2
import pickle

import numpy as np

from .util import softmax


class Generator:
    def __init__(self, env, args):
        self.env = env
        self.args = args

    def generate(self, models, args):
        # episode generation
        moments = []
        hidden = {}
        for player in self.env.players():
            hidden[player] = models[player].init_hidden()

        err = self.env.reset()
        if err:
            return None

        while not self.env.terminal():
            moment_keys = ['observation', 'selected_prob', 'action_mask', 'action', 'value', 'reward', 'return']
            moment = {key: {p: None for p in self.env.players()} for key in moment_keys}

            turn_players = self.env.turns()
            observers = self.env.observers()
            for player in self.env.players():
<<<<<<< HEAD
                if player in turn_players or self.args['observation']:
                    obs = self.env.observation(player)
                    model = models[player]
                    outputs = model.inference(obs, hidden[player])
                    hidden[player] = outputs.get('hidden', None)
                    v = outputs.get('value', None)

                    moment['observation'][player] = obs
                    moment['value'][player] = v

                    if player in turn_players:
                        p_ = outputs['policy']
                        legal_actions = self.env.legal_actions(player)
                        action_mask = np.ones_like(p_) * 1e32
                        action_mask[legal_actions] = 0
                        p = softmax(p_ - action_mask)
                        action = random.choices(legal_actions, weights=p[legal_actions])[0]

                        moment['selected_prob'][player] = p[action]
                        moment['action_mask'][player] = action_mask
                        moment['action'][player] = action
=======
                if player not in turn_players + observers:
                    continue

                obs = self.env.observation(player)
                model = models[player]
                outputs = model.inference(obs, hidden[player])
                hidden[player] = outputs.get('hidden', None)
                v = outputs.get('value', None)

                moment['observation'][player] = obs
                moment['value'][player] = v

                if player in turn_players:
                    p_ = outputs['policy']
                    legal_actions = self.env.legal_actions(player)
                    action_mask = np.ones_like(p_) * 1e32
                    action_mask[legal_actions] = 0
                    p = p_ - action_mask
                    action = random.choices(legal_actions, weights=softmax(p[legal_actions]))[0]

                    moment['policy'][player] = p
                    moment['action_mask'][player] = action_mask
                    moment['action'][player] = action
>>>>>>> a7f13b74

            err = self.env.step(moment['action'])
            if err:
                return None

            reward = self.env.reward()
            for player in self.env.players():
                moment['reward'][player] = reward.get(player, None)

            moment['turn'] = turn_players
            moments.append(moment)

        if len(moments) < 1:
            return None

        for player in self.env.players():
            ret = 0
            for i, m in reversed(list(enumerate(moments))):
                ret = (m['reward'][player] or 0) + self.args['gamma'] * ret
                moments[i]['return'][player] = ret

        episode = {
            'args': args, 'steps': len(moments),
            'outcome': self.env.outcome(),
            'moment': [
                bz2.compress(pickle.dumps(moments[i:i+self.args['compress_steps']]))
                for i in range(0, len(moments), self.args['compress_steps'])
            ]
        }

        return episode

    def execute(self, models, args):
        episode = self.generate(models, args)
        if episode is None:
            print('None episode in generation!')
        return episode<|MERGE_RESOLUTION|>--- conflicted
+++ resolved
@@ -35,29 +35,6 @@
             turn_players = self.env.turns()
             observers = self.env.observers()
             for player in self.env.players():
-<<<<<<< HEAD
-                if player in turn_players or self.args['observation']:
-                    obs = self.env.observation(player)
-                    model = models[player]
-                    outputs = model.inference(obs, hidden[player])
-                    hidden[player] = outputs.get('hidden', None)
-                    v = outputs.get('value', None)
-
-                    moment['observation'][player] = obs
-                    moment['value'][player] = v
-
-                    if player in turn_players:
-                        p_ = outputs['policy']
-                        legal_actions = self.env.legal_actions(player)
-                        action_mask = np.ones_like(p_) * 1e32
-                        action_mask[legal_actions] = 0
-                        p = softmax(p_ - action_mask)
-                        action = random.choices(legal_actions, weights=p[legal_actions])[0]
-
-                        moment['selected_prob'][player] = p[action]
-                        moment['action_mask'][player] = action_mask
-                        moment['action'][player] = action
-=======
                 if player not in turn_players + observers:
                     continue
 
@@ -75,13 +52,12 @@
                     legal_actions = self.env.legal_actions(player)
                     action_mask = np.ones_like(p_) * 1e32
                     action_mask[legal_actions] = 0
-                    p = p_ - action_mask
-                    action = random.choices(legal_actions, weights=softmax(p[legal_actions]))[0]
+                    p = softmax(p_ - action_mask)
+                    action = random.choices(legal_actions, weights=p[legal_actions])[0]
 
-                    moment['policy'][player] = p
+                    moment['selected_prob'][player] = p[action]
                     moment['action_mask'][player] = action_mask
                     moment['action'][player] = action
->>>>>>> a7f13b74
 
             err = self.env.step(moment['action'])
             if err:
