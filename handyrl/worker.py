--- conflicted
+++ resolved
@@ -66,12 +66,8 @@
     def run(self):
         args = send_recv(self.conn, ('args', None))
         while True:
-<<<<<<< HEAD
-=======
-            args = send_recv(self.conn, ('args', None))
             if args is None:
                 break
->>>>>>> 4d6b3a39
             role = args['role']
 
             models = {}
@@ -133,7 +129,7 @@
     def _refresh_buffer(self):
         if len(self.args_queue) == 0:
             # get multiple arguments from server and store them
-            self.server_conn.send(('args', [None] * self.args_buf_len))
+            self.server_conn.send(('args', [None] * self.buffer_length))
             self.args_queue += self.server_conn.recv()
 
     def run(self):
@@ -145,15 +141,7 @@
 
             if command == 'args':
                 # When requested arguments, return buffered outputs
-<<<<<<< HEAD
                 self._refresh_buffer()
-=======
-                if len(self.args_queue) == 0:
-                    # get multiple arguments from server and store them
-                    self.server_conn.send((command, [None] * self.buffer_length))
-                    self.args_queue += self.server_conn.recv()
-
->>>>>>> 4d6b3a39
                 next_args = self.args_queue.popleft()
                 self.send(conn, next_args)
 
