--- conflicted
+++ resolved
@@ -197,14 +197,11 @@
 
     def run(self):
         # prepare listening connections
-<<<<<<< HEAD
         def worker_server(port):
             print('started worker server %d' % port)
-            conn_acceptor = accept_socket_connections(port=port, timeout=0.3)
-            while not self.shutdown_flag:
+            conn_acceptor = accept_socket_connections(port=port)
+            while True:
                 conn = next(conn_acceptor)
-                if conn is None:
-                    continue
                 type, worker_args = conn.recv()
                 if type == 'entry':
                     print('accepted connection from %s!' % worker_args['address'])
@@ -219,35 +216,7 @@
             print('finished worker server')
 
         # use thread list of super class
-        self.threads.append(threading.Thread(target=worker_server, args=(9998,)))
-        self.threads[-1].start()
-=======
-        def entry_server(port):
-            print('started entry server %d' % port)
-            conn_acceptor = accept_socket_connections(port=port)
-            while True:
-                conn = next(conn_acceptor)
-                worker_args = conn.recv()
-                print('accepted connection from %s!' % worker_args['address'])
-                worker_args['base_worker_id'] = self.total_worker_count
-                self.total_worker_count += worker_args['num_parallel']
-                args = copy.deepcopy(self.args)
-                args['worker'] = worker_args
-                conn.send(args)
-                conn.close()
-            print('finished entry server')
-
-        def worker_server(port):
-            print('started worker server %d' % port)
-            conn_acceptor = accept_socket_connections(port=port)
-            while True:
-                conn = next(conn_acceptor)
-                self.add_connection(conn)
-            print('finished worker server')
-
-        threading.Thread(target=entry_server, args=(9999,), daemon=True).start()
         threading.Thread(target=worker_server, args=(9998,), daemon=True).start()
->>>>>>> 4d6b3a39
 
 
 def entry(worker_args):
