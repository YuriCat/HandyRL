--- conflicted
+++ resolved
@@ -15,7 +15,7 @@
 import copy
 
 from .environment import prepare_env, make_env
-from .connection import QueueCommunicator, WebsocketCommunicator
+from .connection import QueueCommunicator
 from .connection import send_recv, open_multiprocessing_connections
 from .connection import connect_websocket_connection
 from .evaluation import Evaluator
@@ -168,7 +168,6 @@
         # entry
         conn = connect_websocket_connection(args['server_address'], 9998)
 
-        #conn.send(self.args)
         conn.send(('entry', args))
         args = conn.recv()
         print('entry finished')
@@ -199,56 +198,89 @@
             self.add_connection(conn0)
 
 
-class WorkerServer(WebsocketCommunicator):
+import base64
+import queue
+import socket
+from websocket import create_connection
+from websocket_server import WebsocketServer
+
+
+class WebsocketConnection:
+    def __init__(self, conn):
+        self.conn = conn
+
+    def send(self, data):
+        message = base64.b64encode(pickle.dumps(data))
+        self.conn.send(message)
+
+    def recv(self):
+        message = self.conn.recv()
+        return pickle.loads(base64.b64decode(message))
+
+    def close(self):
+        self.conn.close()
+
+
+def connect_websocket_connection(host, port):
+    host = socket.gethostbyname(host)
+    conn = create_connection('ws://%s:%d' % (host, port))
+    return WebsocketConnection(conn)
+
+
+class WorkerServer(WebsocketServer):
     def __init__(self, args):
-        super().__init__()
+        super().__init__(port=9998, host='127.0.0.1')
+        self.input_queue = queue.Queue(maxsize=256)
+        self.output_queue = queue.Queue(maxsize=256)
+        self.shutdown_flag = False
+
         self.args = args
         self.total_worker_count = 0
 
     def run(self):
-<<<<<<< HEAD
-        super().run()
-=======
-        # prepare listening connections
-        def entry_server(port):
-            print('started entry server %d' % port)
-            conn_acceptor = accept_socket_connections(port=port, timeout=0.3)
-            while not self.shutdown_flag:
-                conn = next(conn_acceptor)
-                if conn is not None:
-                    worker_args = conn.recv()
-                    print('accepted connection from %s!' % worker_args['address'])
-                    worker_args['base_worker_id'] = self.total_worker_count
-                    self.total_worker_count += worker_args['num_parallel']
-                    args = copy.deepcopy(self.args)
-                    args['worker'] = worker_args
-                    conn.send(args)
-                    conn.close()
-            print('finished entry server')
-
-        def worker_server(port):
-            print('started worker server %d' % port)
-            conn_acceptor = accept_socket_connections(port=port, timeout=0.3)
-            while not self.shutdown_flag:
-                conn = next(conn_acceptor)
-                if conn is not None:
-                    self.add_connection(conn)
-            print('finished worker server')
-
-        # use thread list of super class
-        self.threads.append(threading.Thread(target=entry_server, args=(9999,)))
-        self.threads.append(threading.Thread(target=worker_server, args=(9998,)))
-        self.threads[-2].start()
-        self.threads[-1].start()
-
-
-def entry(worker_args):
-    conn = connect_socket_connection(worker_args['server_address'], 9999)
-    conn.send(worker_args)
-    args = conn.recv()
-    conn.close()
-    return args
->>>>>>> 698662a3
+        self.set_fn_new_client(self._new_client)
+        self.set_fn_message_received(self._message_received)
+        self.run_forever(threaded=True)
+
+    def shutdown(self):
+        self.shutdown_flag = True
+        self.shutdown_gracefully()
+
+    def recv(self):
+        return self.input_queue.get()
+
+    def send(self, client, send_data):
+        self.output_queue.put((client, send_data))
+
+    @staticmethod
+    def _new_client(client, server):
+        print('New client {}:{} has joined.'.format(client['address'][0], client['address'][1]))
+
+    @staticmethod
+    def _message_received(client, server, message):
+        message_ = pickle.loads(base64.b64decode(message))
+        if message_[0] == 'entry':
+            worker_args = message_[1]
+            print('accepted connection from %s' % worker_args['address'])
+            args = copy.deepcopy(server.args)
+            server.total_worker_count += worker_args['num_parallel']
+            args['worker'] = worker_args
+            reply_message = args
+        else:
+            while not server.shutdown_flag:
+                try:
+                    server.input_queue.put((client, message_), timeout=0.3)
+                    break
+                except queue.Full:
+                    pass
+            while not server.shutdown_flag:
+                try:
+                    client, reply_message = server.output_queue.get(timeout=0.3)
+                    break
+                except queue.Empty:
+                    continue
+        reply_message_ = base64.b64encode(pickle.dumps(reply_message))
+        server.send_message(client, reply_message_)
 
 
 class RemoteWorkerCluster:
