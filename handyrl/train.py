--- conflicted
+++ resolved
@@ -66,33 +66,8 @@
         obs = bimap_r(obs_zeros, obs, lambda _, o: np.array(o))
 
         # datum that is not changed by training configuration
-<<<<<<< HEAD
-        p = np.array([m['policy'] for m in moments])
-        sp = np.array([m['supervised_policy'] for m in moments])
-        v = np.array(
-            [replace_none(m['value'][m['turn']], [0, 0]) for m in moments],
-            dtype=np.float32
-        ).reshape(-1, len(players))
-        rew = np.array(
-            [[m['reward'][player] or 0 for player in players] for m in moments],
-            dtype=np.float32
-        ).reshape(-1, len(players))
-        ret = np.array(
-            [[m['return'][player] for player in players] for m in moments],
-            dtype=np.float32
-        ).reshape(-1, len(players))
-        oc = np.array([ep['outcome'][player] for player in players], dtype=np.float32).reshape(-1, len(players))
-
-        emask = np.ones((len(moments), 1), dtype=np.float32)  # episode mask
-        tmask = np.array([[pl == m['turn'] for pl in players] for m in moments], dtype=np.float32)  # turn mask
-        omask = np.ones_like(tmask) if args['observation'] else tmask  # observation mask
-        amask = np.array([m['action_mask'] for m in moments])  # action mask
-
-        act = np.array([m['action'] for m in moments]).reshape(-1, 1)
-        progress = np.arange(ep['start'], ep['end'], dtype=np.float32) / ep['total']
-=======
         p = np.array([[m['policy'][m['turn']]] for m in moments])
-        v = np.array([[replace_none(m['value'][player], [0]) for player in players] for m in moments], dtype=np.float32).reshape(len(moments), len(players), -1)
+        v = np.array([replace_none(m['value'][m['turn']], [0, 0]) for m in moments], dtype=np.float32).reshape(len(moments), len(players), -1)
         rew = np.array([[replace_none(m['reward'][player], [0]) for player in players] for m in moments], dtype=np.float32).reshape(len(moments), len(players), -1)
         ret = np.array([[replace_none(m['return'][player], [0]) for player in players] for m in moments], dtype=np.float32).reshape(len(moments), len(players), -1)
         oc = np.array([ep['outcome'][player] for player in players], dtype=np.float32).reshape(1, len(players), -1)
@@ -105,30 +80,11 @@
         act = np.array([[m['action']] for m in moments])[..., np.newaxis]
 
         progress = np.arange(ep['start'], ep['end'], dtype=np.float32)[..., np.newaxis] / ep['total']
->>>>>>> bcb08979
 
         # pad each array if step length is short
         if len(tmask) < args['forward_steps']:
             pad_len = args['forward_steps'] - len(tmask)
             obs = map_r(obs, lambda o: np.pad(o, [(0, pad_len)] + [(0, 0)] * (len(o.shape) - 1), 'constant', constant_values=0))
-<<<<<<< HEAD
-            p = np.pad(p, [(0, pad_len), (0, 0)], 'constant', constant_values=0)
-            v = np.concatenate([v, np.tile(oc, [pad_len, 1])])
-            sp = np.pad(sp, [(0, pad_len), (0, 0)], 'constant', constant_values=0)
-            act = np.concatenate([act, [[random.randrange(len(p[0]))] for _ in range(pad_len)]])
-            rew = np.pad(rew, [(0, pad_len), (0, 0)], 'constant', constant_values=0)
-            ret = np.pad(ret, [(0, pad_len), (0, 0)], 'constant', constant_values=0)
-            emask = np.pad(emask, [(0, pad_len), (0, 0)], 'constant', constant_values=1)
-            tmask = np.pad(tmask, [(0, pad_len), (0, 0)], 'constant', constant_values=1)
-            omask = np.pad(omask, [(0, pad_len), (0, 0)], 'constant', constant_values=1)
-            amask = np.pad(amask, [(0, pad_len), (0, 0)], 'constant', constant_values=1e32)
-            progress = np.pad(progress, [(0, pad_len)], 'constant', constant_values=1)
-
-        obss.append(obs)
-        datum.append((p, v, sp, act, oc, rew, ret, tmask, omask, amask, progress))
-
-    p, v, sp, act, oc, rew, ret, tmask, omask, amask, progress = zip(*datum)
-=======
             p = np.pad(p, [(0, pad_len), (0, 0), (0, 0)], 'constant', constant_values=0)
             v = np.concatenate([v, np.tile(oc, [pad_len, 1, 1])])
             act = np.pad(act, [(0, pad_len), (0, 0), (0, 0)], 'constant', constant_values=0)
@@ -144,12 +100,10 @@
         datum.append((p, v, act, oc, rew, ret, emask, tmask, omask, amask, progress))
 
     p, v, act, oc, rew, ret, emask, tmask, omask, amask, progress = zip(*datum)
->>>>>>> bcb08979
 
     obs = to_torch(bimap_r(obs_zeros, rotate(obss), lambda _, o: np.array(o)))
     p = to_torch(np.array(p))
     v = to_torch(np.array(v))
-    sp = to_torch(np.array(sp))
     act = to_torch(np.array(act))
     oc = to_torch(np.array(oc))
     rew = to_torch(np.array(rew))
@@ -163,7 +117,6 @@
     return {
         'observation': obs,
         'policy': p, 'value': v,
-        'supervised_policy': sp,
         'action': act, 'outcome': oc,
         'reward': rew, 'return': ret,
         'episode_mask': emask,
@@ -221,14 +174,10 @@
         o = o.view(*batch['turn_mask'].size()[:2], -1, o.size(-1))
         if k == 'policy':
             # gather turn player's policies
-<<<<<<< HEAD
-            o = o.view(*batch['turn_mask'].size()[:2], -1, o.size(-1))
-            outputs[k] = o.mul(batch['turn_mask'].unsqueeze(-1)).sum(-2)# - batch['action_mask']
-=======
-            outputs[k] = o.mul(batch['turn_mask']).sum(2, keepdim=True) - batch['action_mask']
->>>>>>> bcb08979
+            outputs[k] = o.mul(batch['turn_mask']).sum(2, keepdim=True)# - batch['action_mask']
         else:
             # mask valid target values and cumulative rewards
+            o = o.view(*batch['turn_mask'].size()[:2], -1, 1)
             outputs[k] = o.mul(batch['observation_mask'])
 
     return outputs
@@ -249,11 +198,11 @@
     turn_advantages = total_advantages.mul(tmasks).sum(2, keepdim=True)
 
     losses['p'] = (-log_selected_policies * turn_advantages).sum()
-    spolicies = batch['supervised_policy'] - batch['action_mask']
-    losses['sp'] = (F.softmax(spolicies, -1) * (F.log_softmax(spolicies, -1) - F.log_softmax(outputs['policy'], -1))).sum(-1, keepdim=True).mul(tmasks).sum()
+    spolicies = batch['policy'] - batch['action_mask']
+    losses['pp'] = (F.softmax(spolicies, -1) * (F.log_softmax(spolicies, -1) - F.log_softmax(outputs['policy'], -1))).sum(-1, keepdim=True).mul(tmasks).sum()
     if 'value' in outputs:
         losses['v'] = ((outputs['value'] - targets['value']) ** 2).mul(omasks).sum() / 2
-        losses['sv'] = ((outputs['value'] - batch['outcome']) ** 2).mul(omasks).sum() / 2
+        losses['pv'] = ((outputs['value'] - batch['outcome']) ** 2).mul(omasks).sum() / 2
     if 'return' in outputs:
         losses['r'] = F.smooth_l1_loss(outputs['return'], targets['return'], reduction='none').mul(omasks).sum()
 
@@ -262,8 +211,8 @@
 
     teacher_weight = 1
     reinforce_loss = losses['p'] + losses.get('v', 0) + losses.get('r', 0)
-    supervised_loss = losses['sp'] + losses.get('sv', 0)
-    base_loss = (1 - teacher_weight) * reinforce_loss + teacher_weight * supervised_loss
+    planning_loss = losses['pp'] + losses.get('pv', 0)
+    base_loss = (1 - teacher_weight) * reinforce_loss + teacher_weight * planning_loss
     entropy_loss = entropy.mul(1 - batch['progress'] * (1 - args['entropy_regularization_decay'])).sum() * -args['entropy_regularization']
     losses['total'] = base_loss + entropy_loss
 
