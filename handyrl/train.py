# Copyright (c) 2020 DeNA Co., Ltd.
# Licensed under The MIT License [see LICENSE for details]

# training

import os
import time
import copy
import threading
import random
import bz2
import pickle
import warnings
import queue
from collections import deque

import numpy as np
import torch
import torch.nn as nn
import torch.nn.functional as F
import torch.optim as optim
import psutil

from .environment import prepare_env, make_env
from .util import map_r, bimap_r, trimap_r, rotate
from .model import to_torch, to_gpu, ModelWrapper
from .losses import compute_target
from .connection import MultiProcessJobExecutor
from .worker import WorkerCluster, WorkerServer


def make_batch(episodes, args):
    """Making training batch

    Args:
        episodes (Iterable): list of episodes
        args (dict): training configuration

    Returns:
        dict: PyTorch input and target tensors

    Note:
        Basic data shape is (B, T, P, ...) .
        (B is batch size, T is time length, P is player count)
    """

    obss, datum = [], []

    def replace_none(a, b):
        return a if a is not None else b

    for ep in episodes:
        moments_ = sum([pickle.loads(bz2.decompress(ms)) for ms in ep['moment']], [])
        moments = moments_[ep['start'] - ep['base']:ep['end'] - ep['base']]
        players = list(moments[0]['observation'].keys())
        if not args['turn_based_training']:  # solo training
            players = [random.choice(players)]

<<<<<<< HEAD
        obs_zeros = map_r(moments[0]['observation'][moments[0]['turn'][0]], lambda o: np.zeros_like(o))  # template for padding
        prob_ones = np.ones_like(moments[0]['selected_prob'][moments[0]['turn'][0]])
        act_zeros = np.zeros_like(moments[0]['action'][moments[0]['turn'][0]])
=======
        # template for padding
        obs_zeros = map_r(moments[0]['observation'][moments[0]['turn'][0]], lambda o: np.zeros_like(o))
        amask_zeros = np.zeros_like(moments[0]['action_mask'][moments[0]['turn'][0]])
>>>>>>> 05ad675c

        # data that is changed by training configuration
        if args['turn_based_training'] and not args['observation']:
            obs = [[m['observation'][m['turn'][0]]] for m in moments]
            prob = np.array([[m['selected_prob'][m['turn'][0]]] for m in moments])
            act = np.array([[m['action'][m['turn'][0]]] for m in moments])
        else:
            obs = [[replace_none(m['observation'][player], obs_zeros) for player in players] for m in moments]
            prob = np.array([[replace_none(m['selected_prob'][player], prob_ones) for player in players] for m in moments])
            act = np.array([[replace_none(m['action'][player], act_zeros) for player in players] for m in moments])

        # reshape observation
        obs = rotate(rotate(obs))  # (T, P, ..., ...) -> (P, ..., T, ...) -> (..., T, P, ...)
        obs = bimap_r(obs_zeros, obs, lambda _, o: np.array(o))

        # datum that is not changed by training configuration
        v = np.array([[replace_none(m['value'][player], [0]) for player in players] for m in moments], dtype=np.float32).reshape(len(moments), len(players), -1)
        rew = np.array([[replace_none(m['reward'][player], [0]) for player in players] for m in moments], dtype=np.float32).reshape(len(moments), len(players), -1)
        ret = np.array([[replace_none(m['return'][player], [0]) for player in players] for m in moments], dtype=np.float32).reshape(len(moments), len(players), -1)
        oc = np.array([ep['outcome'][player] for player in players], dtype=np.float32).reshape(1, len(players), -1)

        emask = np.ones((len(moments), 1, 1), dtype=np.float32)  # episode mask
        tmask = np.array([[[m['selected_prob'][player] is not None] for player in players] for m in moments], dtype=np.float32)
        omask = np.array([[[m['observation'][player] is not None] for player in players] for m in moments], dtype=np.float32)

        progress = np.arange(ep['start'], ep['end'], dtype=np.float32)[..., np.newaxis] / ep['total']

        # pad each array if step length is short
        batch_steps = args['burn_in_steps'] + args['forward_steps']
        if len(tmask) < batch_steps:
            pad_len_b = args['burn_in_steps'] - (ep['train_start'] - ep['start'])
            pad_len_a = batch_steps - len(tmask) - pad_len_b
            obs = map_r(obs, lambda o: np.pad(o, [(pad_len_b, pad_len_a)] + [(0, 0)] * (len(o.shape) - 1), 'constant', constant_values=0))
            prob = np.pad(prob, [(pad_len_b, pad_len_a), (0, 0), (0, 0)], 'constant', constant_values=1)
            v = np.concatenate([np.pad(v, [(pad_len_b, 0), (0, 0), (0, 0)], 'constant', constant_values=0), np.tile(oc, [pad_len_a, 1, 1])])
            act = np.pad(act, [(pad_len_b, pad_len_a), (0, 0), (0, 0)], 'constant', constant_values=0)
            rew = np.pad(rew, [(pad_len_b, pad_len_a), (0, 0), (0, 0)], 'constant', constant_values=0)
            ret = np.pad(ret, [(pad_len_b, pad_len_a), (0, 0), (0, 0)], 'constant', constant_values=0)
            emask = np.pad(emask, [(pad_len_b, pad_len_a), (0, 0), (0, 0)], 'constant', constant_values=0)
            tmask = np.pad(tmask, [(pad_len_b, pad_len_a), (0, 0), (0, 0)], 'constant', constant_values=0)
            omask = np.pad(omask, [(pad_len_b, pad_len_a), (0, 0), (0, 0)], 'constant', constant_values=0)
            progress = np.pad(progress, [(pad_len_b, pad_len_a), (0, 0)], 'constant', constant_values=1)

        obss.append(obs)
        datum.append((prob, v, act, oc, rew, ret, emask, tmask, omask, progress))

    obs = to_torch(bimap_r(obs_zeros, rotate(obss), lambda _, o: np.array(o)))
    prob, v, act, oc, rew, ret, emask, tmask, omask, progress = [to_torch(np.array(val)) for val in zip(*datum)]

    return {
        'observation': obs,
        'selected_prob': prob,
        'value': v,
        'action': act, 'outcome': oc,
        'reward': rew, 'return': ret,
        'episode_mask': emask,
        'turn_mask': tmask, 'observation_mask': omask,
        'progress': progress,
    }


def forward_prediction(model, hidden, batch, args):
    """Forward calculation via neural network

    Args:
        model (torch.nn.Module): neural network
        hidden: initial hidden state (..., B, P, ...)
        batch (dict): training batch (output of make_batch() function)

    Returns:
        tuple: batch outputs of neural network
    """

    observations = batch['observation']  # (..., B, T, P or 1, ...)
    batch_shape = batch['action'].size()[:3]  # (B, T, P or 1)

    if hidden is None:
        # feed-forward neural network
        obs = map_r(observations, lambda o: o.flatten(0, 2))  # (..., B * T * P or 1, ...)
        action = batch['action'].flatten(0, 2)
        outputs = model(obs, None, action=action)
        outputs = map_r(outputs, lambda o: o.unflatten(0, batch_shape))  # (..., B, T, P or 1, ...)
    else:
        # sequential computation with RNN
        outputs = {}
        for t in range(batch_shape[1]):
            obs = map_r(observations, lambda o: o[:, t].flatten(0, 1))  # (..., B * P or 1, ...)
            action = batch['action'][:, t].flatten(0, 1)
            omask_ = batch['observation_mask'][:, t]
            omask = map_r(hidden, lambda h: omask_.view(*h.size()[:2], *([1] * (h.dim() - 2))))
            hidden_ = bimap_r(hidden, omask, lambda h, m: h * m)  # (..., B, P, ...)
            if args['turn_based_training'] and not args['observation']:
                hidden_ = map_r(hidden_, lambda h: h.sum(1))  # (..., B * 1, ...)
            else:
                hidden_ = map_r(hidden_, lambda h: h.flatten(0, 1))  # (..., B * P, ...)
            if t < args['burn_in_steps']:
                model.eval()
                with torch.no_grad():
                    outputs_ = model(obs, hidden_, action=action)
            else:
                if not model.training:
                    model.train()
                outputs_ = model(obs, hidden_, action=action)
            outputs_ = map_r(outputs_, lambda o: o.unflatten(0, (batch_shape[0], batch_shape[2])))  # (..., B, P or 1, ...)
            for k, o in outputs_.items():
                if k == 'hidden':
                    next_hidden = o
                else:
                    outputs[k] = outputs.get(k, []) + [o]
            hidden = trimap_r(hidden, next_hidden, omask, lambda h, nh, m: h * (1 - m) + nh * m)
        outputs = {k: torch.stack(o, dim=1) for k, o in outputs.items() if o[0] is not None}

    for k, o in outputs.items():
        if k in ['action', 'selected_prob', 'entropy']:
            o = o.mul(batch['turn_mask'])
            if o.size(2) > 1 and batch_shape[2] == 1:  # turn-alternating batch
                o = o.sum(2, keepdim=True)  # gather turn player's policies
            outputs[k] = o
        else:
            # mask valid target values and cumulative rewards
            outputs[k] = o.mul(batch['observation_mask'])

    return outputs


def compose_losses(outputs, log_selected_policies, total_advantages, targets, batch, args):
    """Caluculate loss value

    Returns:
        tuple: losses and statistic values and the number of training data
    """

    tmasks = batch['turn_mask']
    omasks = batch['observation_mask']

    losses = {}
    dcnt = tmasks.sum().item()

    losses['p'] = (-log_selected_policies * total_advantages).mul(tmasks).sum()
    if 'value' in outputs:
        losses['v'] = ((outputs['value'] - targets['value']) ** 2).mul(omasks).sum() / 2
    if 'return' in outputs:
        losses['r'] = F.smooth_l1_loss(outputs['return'], targets['return'], reduction='none').mul(omasks).sum()

    entropy = outputs['entropy'].mul(tmasks)
    losses['ent'] = entropy.sum()

    base_loss = losses['p'] + losses.get('v', 0) + losses.get('r', 0)
    entropy_loss = entropy.mul(1 - batch['progress'].unsqueeze(-2) * (1 - args['entropy_regularization_decay'])).sum() * -args['entropy_regularization']
    losses['total'] = base_loss + entropy_loss

    return losses, dcnt


def compute_loss(batch, model, hidden, args):
    outputs = forward_prediction(model, hidden, batch, args)
    if args['burn_in_steps'] > 0:
        batch = map_r(batch, lambda v: v[:, args['burn_in_steps']:] if v.size(1) > 1 else v)
        outputs = map_r(outputs, lambda v: v[:, args['burn_in_steps']:])

    actions = batch['action']
    emasks = batch['episode_mask']
    clip_rho_threshold, clip_c_threshold = 1.0, 1.0

    log_selected_b_policies = torch.log(torch.clamp(batch['selected_prob'], 1e-16, 1)) * emasks
    log_selected_t_policies = torch.log(torch.clamp(outputs['selected_prob'], 1e-16, 1)) * emasks

    # thresholds of importance sampling
    log_rhos = log_selected_t_policies.detach() - log_selected_b_policies
    rhos = torch.exp(log_rhos)
    clipped_rhos = torch.clamp(rhos, 0, clip_rho_threshold)
    cs = torch.clamp(rhos, 0, clip_c_threshold)
    outputs_nograd = {k: o.detach() for k, o in outputs.items()}

    if 'value' in outputs_nograd:
        values_nograd = outputs_nograd['value']
        if args['turn_based_training'] and values_nograd.size(2) == 2:  # two player zerosum game
            values_nograd_opponent = -torch.stack([values_nograd[:, :, 1], values_nograd[:, :, 0]], dim=2)
            values_nograd = (values_nograd + values_nograd_opponent) / (batch['observation_mask'].sum(dim=2, keepdim=True) + 1e-8)
        outputs_nograd['value'] = values_nograd * emasks + batch['outcome'] * (1 - emasks)

    # compute targets and advantage
    targets = {}
    advantages = {}

    value_args = outputs_nograd.get('value', None), batch['outcome'], None, args['lambda'], 1, clipped_rhos, cs
    return_args = outputs_nograd.get('return', None), batch['return'], batch['reward'], args['lambda'], args['gamma'], clipped_rhos, cs

    targets['value'], advantages['value'] = compute_target(args['value_target'], *value_args)
    targets['return'], advantages['return'] = compute_target(args['value_target'], *return_args)

    if args['policy_target'] != args['value_target']:
        _, advantages['value'] = compute_target(args['policy_target'], *value_args)
        _, advantages['return'] = compute_target(args['policy_target'], *return_args)

    # compute policy advantage
    total_advantages = clipped_rhos * sum(advantages.values())

    return compose_losses(outputs, log_selected_t_policies, total_advantages, targets, batch, args)


class Batcher:
    def __init__(self, args, episodes):
        self.args = args
        self.episodes = episodes
        self.shutdown_flag = False

        self.executor = MultiProcessJobExecutor(self._worker, self._selector(), self.args['num_batchers'], num_receivers=2)

    def _selector(self):
        while True:
            yield [self.select_episode() for _ in range(self.args['batch_size'])]

    def _worker(self, conn, bid):
        print('started batcher %d' % bid)
        while not self.shutdown_flag:
            episodes = conn.recv()
            batch = make_batch(episodes, self.args)
            conn.send(batch)
        print('finished batcher %d' % bid)

    def run(self):
        self.executor.start()

    def select_episode(self):
        while True:
            ep_idx = random.randrange(min(len(self.episodes), self.args['maximum_episodes']))
            accept_rate = 1 - (len(self.episodes) - 1 - ep_idx) / self.args['maximum_episodes']
            if random.random() < accept_rate:
                break
        ep = self.episodes[ep_idx]
        turn_candidates = 1 + max(0, ep['steps'] - self.args['forward_steps'])  # change start turn by sequence length
        train_st = random.randrange(turn_candidates)
        st = max(0, train_st - self.args['burn_in_steps'])
        ed = min(train_st + self.args['forward_steps'], ep['steps'])
        st_block = st // self.args['compress_steps']
        ed_block = (ed - 1) // self.args['compress_steps'] + 1
        ep_minimum = {
            'args': ep['args'], 'outcome': ep['outcome'],
            'moment': ep['moment'][st_block:ed_block],
            'base': st_block * self.args['compress_steps'],
            'start': st, 'end': ed, 'train_start': train_st, 'total': ep['steps'],
        }
        return ep_minimum

    def batch(self):
        return self.executor.recv()

    def shutdown(self):
        self.shutdown_flag = True
        self.executor.shutdown()


class Trainer:
    def __init__(self, args, model):
        self.episodes = deque()
        self.args = args
        self.gpu = torch.cuda.device_count()
        self.model = model
        self.default_lr = 3e-8
        self.data_cnt_ema = self.args['batch_size'] * self.args['forward_steps']
        self.params = list(self.model.parameters())
        lr = self.default_lr * self.data_cnt_ema
        self.optimizer = optim.Adam(self.params, lr=lr, weight_decay=1e-5) if len(self.params) > 0 else None
        self.steps = 0
        self.batcher = Batcher(self.args, self.episodes)
        self.update_flag = False
        self.update_queue = queue.Queue(maxsize=1)
        self.shutdown_flag = False

        self.wrapped_model = ModelWrapper(self.model)
        self.trained_model = self.wrapped_model
        if self.gpu > 1:
            self.trained_model = nn.DataParallel(self.wrapped_model)

    def update(self):
        self.update_flag = True
        model, steps = self.update_queue.get()
        return model, steps

    def shutdown(self):
        self.shutdown_flag = True
        self.batcher.shutdown()

    def train(self):
        if self.optimizer is None:  # non-parametric model
            time.sleep(0.1)
            return self.model

        batch_cnt, data_cnt, loss_sum = 0, 0, {}
        if self.gpu > 0:
            self.trained_model.cuda()
        self.trained_model.train()

        while data_cnt == 0 or not (self.update_flag or self.shutdown_flag):
            batch = self.batcher.batch()
            batch_size = batch['value'].size(0)
            player_count = batch['value'].size(2)
            hidden = self.wrapped_model.init_hidden([batch_size, player_count])
            if self.gpu > 0:
                batch = to_gpu(batch)
                hidden = to_gpu(hidden)

            losses, dcnt = compute_loss(batch, self.trained_model, hidden, self.args)

            self.optimizer.zero_grad()
            losses['total'].backward()
            nn.utils.clip_grad_norm_(self.params, 4.0)
            self.optimizer.step()

            batch_cnt += 1
            data_cnt += dcnt
            for k, l in losses.items():
                loss_sum[k] = loss_sum.get(k, 0.0) + l.item()

            self.steps += 1

        print('loss = %s' % ' '.join([k + ':' + '%.3f' % (l / data_cnt) for k, l in loss_sum.items()]))

        self.data_cnt_ema = self.data_cnt_ema * 0.8 + data_cnt / (1e-2 + batch_cnt) * 0.2
        for param_group in self.optimizer.param_groups:
            param_group['lr'] = self.default_lr * self.data_cnt_ema / (1 + self.steps * 1e-5)
        self.model.cpu()
        self.model.eval()
        return copy.deepcopy(self.model)

    def run(self):
        print('waiting training')
        while not self.shutdown_flag and len(self.episodes) < self.args['minimum_episodes']:
            time.sleep(1)
        if not self.shutdown_flag and self.optimizer is not None:
            self.batcher.run()
            print('started training')
        while not self.shutdown_flag:
            model = self.train()
            self.update_flag = False
            self.update_queue.put((model, self.steps))
        print('finished training')


class Learner:
    def __init__(self, args, net=None, remote=False):
        train_args = args['train_args']
        env_args = args['env_args']
        train_args['env'] = env_args
        args = train_args

        self.args = args
        random.seed(args['seed'])

        self.env = make_env(env_args)
        eval_modify_rate = (args['update_episodes'] ** 0.85) / args['update_episodes']
        self.eval_rate = max(args['eval_rate'], eval_modify_rate)
        self.shutdown_flag = False
        self.flags = set()

        # trained datum
        self.model_epoch = self.args['restart_epoch']
        self.model = net if net is not None else self.env.net()
        if self.model_epoch > 0:
            self.model.load_state_dict(torch.load(self.model_path(self.model_epoch)), strict=False)

        # generated datum
        self.generation_results = {}
        self.num_episodes = 0
        self.num_returned_episodes = 0

        # evaluated datum
        self.results = {}
        self.results_per_opponent = {}
        self.num_results = 0

        # multiprocess or remote connection
        self.worker = WorkerServer(args) if remote else WorkerCluster(args)

        # thread connection
        self.trainer = Trainer(args, self.model)

    def shutdown(self):
        self.shutdown_flag = True
        self.trainer.shutdown()
        self.worker.shutdown()
        self.thread.join()

    def model_path(self, model_id):
        return os.path.join('models', str(model_id) + '.pth')

    def latest_model_path(self):
        return os.path.join('models', 'latest.pth')

    def update_model(self, model, steps):
        # get latest model and save it
        print('updated model(%d)' % steps)
        self.model_epoch += 1
        self.model = model
        os.makedirs('models', exist_ok=True)
        torch.save(model.state_dict(), self.model_path(self.model_epoch))
        torch.save(model.state_dict(), self.latest_model_path())

    def feed_episodes(self, episodes):
        # analyze generated episodes
        for episode in episodes:
            if episode is None:
                continue
            for p in episode['args']['player']:
                model_id = episode['args']['model_id'][p]
                outcome = episode['outcome'][p]
                n, r, r2 = self.generation_results.get(model_id, (0, 0, 0))
                self.generation_results[model_id] = n + 1, r + outcome, r2 + outcome ** 2
            self.num_returned_episodes += 1
            if self.num_returned_episodes % 100 == 0:
                print(self.num_returned_episodes, end=' ', flush=True)

        # store generated episodes
        self.trainer.episodes.extend([e for e in episodes if e is not None])

        mem_percent = psutil.virtual_memory().percent
        mem_ok = mem_percent <= 95
        maximum_episodes = self.args['maximum_episodes'] if mem_ok else int(len(self.trainer.episodes) * 95 / mem_percent)

        if not mem_ok and 'memory_over' not in self.flags:
            warnings.warn("memory usage %.1f%% with buffer size %d" % (mem_percent, len(self.trainer.episodes)))
            self.flags.add('memory_over')

        while len(self.trainer.episodes) > maximum_episodes:
            self.trainer.episodes.popleft()

    def feed_results(self, results):
        # store evaluation results
        for result in results:
            if result is None:
                continue
            for p in result['args']['player']:
                model_id = result['args']['model_id'][p]
                res = result['result'][p]
                n, r, r2 = self.results.get(model_id, (0, 0, 0))
                self.results[model_id] = n + 1, r + res, r2 + res ** 2

                if model_id not in self.results_per_opponent:
                    self.results_per_opponent[model_id] = {}
                opponent = result['opponent']
                n, r, r2 = self.results_per_opponent[model_id].get(opponent, (0, 0, 0))
                self.results_per_opponent[model_id][opponent] = n + 1, r + res, r2 + res ** 2

    def update(self):
        # call update to every component
        print()
        print('epoch %d' % self.model_epoch)

        if self.model_epoch not in self.results:
            print('win rate = Nan (0)')
        else:
            def output_wp(name, results):
                n, r, r2 = results
                mean = r / (n + 1e-6)
                name_tag = ' (%s)' % name if name != '' else ''
                print('win rate%s = %.3f (%.1f / %d)' % (name_tag, (mean + 1) / 2, (r + n) / 2, n))

            keys = self.results_per_opponent[self.model_epoch]
            if len(self.args.get('eval', {}).get('opponent', [])) <= 1 and len(keys) <= 1:
                output_wp('', self.results[self.model_epoch])
            else:
                output_wp('total', self.results[self.model_epoch])
                for key in sorted(list(self.results_per_opponent[self.model_epoch])):
                    output_wp(key, self.results_per_opponent[self.model_epoch][key])

        if self.model_epoch not in self.generation_results:
            print('generation stats = Nan (0)')
        else:
            n, r, r2 = self.generation_results[self.model_epoch]
            mean = r / (n + 1e-6)
            std = (r2 / (n + 1e-6) - mean ** 2) ** 0.5
            print('generation stats = %.3f +- %.3f' % (mean, std))

        model, steps = self.trainer.update()
        if model is None:
            model = self.model
        self.update_model(model, steps)

        # clear flags
        self.flags = set()

    def server(self):
        # central conductor server
        # returns as list if getting multiple requests as list
        print('started server')
        prev_update_episodes = self.args['minimum_episodes']
        while self.model_epoch < self.args['epochs'] or self.args['epochs'] < 0:
            # no update call before storing minimum number of episodes + 1 age
            next_update_episodes = prev_update_episodes + self.args['update_episodes']
            while not self.shutdown_flag and self.num_returned_episodes < next_update_episodes:
                conn, (req, data) = self.worker.recv()
                multi_req = isinstance(data, list)
                if not multi_req:
                    data = [data]
                send_data = []

                if req == 'args':
                    for _ in data:
                        args = {'model_id': {}}

                        # decide role
                        if self.num_results < self.eval_rate * self.num_episodes:
                            args['role'] = 'e'
                        else:
                            args['role'] = 'g'

                        if args['role'] == 'g':
                            # genatation configuration
                            args['player'] = self.env.players()
                            for p in self.env.players():
                                if p in args['player']:
                                    args['model_id'][p] = self.model_epoch
                                else:
                                    args['model_id'][p] = -1
                            self.num_episodes += 1

                        elif args['role'] == 'e':
                            # evaluation configuration
                            args['player'] = [self.env.players()[self.num_results % len(self.env.players())]]
                            for p in self.env.players():
                                if p in args['player']:
                                    args['model_id'][p] = self.model_epoch
                                else:
                                    args['model_id'][p] = -1
                            self.num_results += 1

                        send_data.append(args)

                elif req == 'episode':
                    # report generated episodes
                    self.feed_episodes(data)
                    send_data = [None] * len(data)

                elif req == 'result':
                    # report evaluation results
                    self.feed_results(data)
                    send_data = [None] * len(data)

                elif req == 'model':
                    for model_id in data:
                        model = self.model
                        if model_id != self.model_epoch and model_id > 0:
                            try:
                                model = copy.deepcopy(self.model)
                                model.load_state_dict(torch.load(self.model_path(model_id)), strict=False)
                            except:
                                # return latest model if failed to load specified model
                                pass
                        send_data.append(pickle.dumps(model))

                if not multi_req and len(send_data) == 1:
                    send_data = send_data[0]
                self.worker.send(conn, send_data)
            prev_update_episodes = next_update_episodes
            self.update()
        print('finished server')

    def run(self):
        try:
            # open training thread
            self.thread = threading.Thread(target=self.trainer.run)
            self.thread.start()
            # open generator, evaluator
            self.worker.run()
            self.server()

        finally:
            self.shutdown()


def train_main(args):
    prepare_env(args['env_args'])  # preparing environment is needed in stand-alone mode
    learner = Learner(args=args)
    learner.run()


def train_server_main(args):
    learner = Learner(args=args, remote=True)
    learner.run()<|MERGE_RESOLUTION|>--- conflicted
+++ resolved
@@ -56,15 +56,10 @@
         if not args['turn_based_training']:  # solo training
             players = [random.choice(players)]
 
-<<<<<<< HEAD
-        obs_zeros = map_r(moments[0]['observation'][moments[0]['turn'][0]], lambda o: np.zeros_like(o))  # template for padding
+        # template for padding
+        obs_zeros = map_r(moments[0]['observation'][moments[0]['turn'][0]], lambda o: np.zeros_like(o))
         prob_ones = np.ones_like(moments[0]['selected_prob'][moments[0]['turn'][0]])
         act_zeros = np.zeros_like(moments[0]['action'][moments[0]['turn'][0]])
-=======
-        # template for padding
-        obs_zeros = map_r(moments[0]['observation'][moments[0]['turn'][0]], lambda o: np.zeros_like(o))
-        amask_zeros = np.zeros_like(moments[0]['action_mask'][moments[0]['turn'][0]])
->>>>>>> 05ad675c
 
         # data that is changed by training configuration
         if args['turn_based_training'] and not args['observation']:
