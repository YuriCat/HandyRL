# Copyright (c) 2020 DeNA Co., Ltd.
# Licensed under The MIT License [see LICENSE for details]

# training

import os
import time
import copy
import threading
import random
import bz2
import pickle
import warnings
from collections import deque

import numpy as np
import torch
import torch.nn as nn
import torch.nn.functional as F
import torch.distributions as dist
import psutil

from .environment import prepare_env, make_env
from .util import map_r, bimap_r, trimap_r, rotate
from .model import to_torch, to_gpu, RandomModel, ModelWrapper
from .losses import compute_target
from .connection import MultiProcessJobExecutor
from .connection import accept_socket_connections
from .worker import WorkerCluster, WorkerServer


def make_batch(episodes, args):
    """Making training batch

    Args:
        episodes (Iterable): list of episodes
        args (dict): training configuration

    Returns:
        dict: PyTorch input and target tensors

    Note:
        Basic data shape is (B, T, P, ...) .
        (B is batch size, T is time length, P is player count)
    """

    obss, datum = [], []

    def replace_none(a, b):
        return a if a is not None else b

    for ep in episodes:
        moments_ = sum([pickle.loads(bz2.decompress(ms)) for ms in ep['moment']], [])
        moments = moments_[ep['start'] - ep['base']:ep['end'] - ep['base']]
        players = list(moments[0]['observation'].keys())
        if not args['turn_based_training']:  # solo training
            players = [random.choice(players)]

        obs_zeros = map_r(moments[0]['observation'][moments[0]['turn'][0]], lambda o: np.zeros_like(o))  # template for padding
        p_zeros = np.zeros_like(moments[0]['policy'][moments[0]['turn'][0]])  # template for padding

        # data that is chainge by training configuration
        if args['turn_based_training'] and not args['observation']:
            obs = [[m['observation'][m['turn'][0]]] for m in moments]
            p = np.array([[m['policy'][m['turn'][0]]] for m in moments])
            act = np.array([[m['action'][m['turn'][0]]] for m in moments], dtype=np.int64)[..., np.newaxis]
            amask = np.array([[m['action_mask'][m['turn'][0]]] for m in moments])
        else:
            obs = [[replace_none(m['observation'][player], obs_zeros) for player in players] for m in moments]
            p = np.array([[replace_none(m['policy'][player], p_zeros) for player in players] for m in moments])
            act = np.array([[replace_none(m['action'][player], 0) for player in players] for m in moments], dtype=np.int64)[..., np.newaxis]
            amask = np.array([[replace_none(m['action_mask'][player], p_zeros + 1e32) for player in players] for m in moments])

        # reshape observation
        obs = rotate(rotate(obs))  # (T, P, ..., ...) -> (P, ..., T, ...) -> (..., T, P, ...)
        obs = bimap_r(obs_zeros, obs, lambda _, o: np.array(o))

        # datum that is not changed by training configuration
        v = np.array([[replace_none(m['value'][player], [0]) for player in players] for m in moments], dtype=np.float32).reshape(len(moments), len(players), -1)
        rew = np.array([[replace_none(m['reward'][player], [0]) for player in players] for m in moments], dtype=np.float32).reshape(len(moments), len(players), -1)
        ret = np.array([[replace_none(m['return'][player], [0]) for player in players] for m in moments], dtype=np.float32).reshape(len(moments), len(players), -1)
        oc = np.array([ep['outcome'][player] for player in players], dtype=np.float32).reshape(1, len(players), -1)

        emask = np.ones((len(moments), 1, 1), dtype=np.float32)  # episode mask
        tmask = np.array([[[m['policy'][player] is not None] for player in players] for m in moments], dtype=np.float32)
        omask = np.array([[[m['value'][player] is not None] for player in players] for m in moments], dtype=np.float32)

        progress = np.arange(ep['start'], ep['end'], dtype=np.float32)[..., np.newaxis] / ep['total']

        # pad each array if step length is short
        if len(tmask) < args['forward_steps']:
            pad_len = args['forward_steps'] - len(tmask)
            obs = map_r(obs, lambda o: np.pad(o, [(0, pad_len)] + [(0, 0)] * (len(o.shape) - 1), 'constant', constant_values=0))
            p = np.pad(p, [(0, pad_len), (0, 0), (0, 0)], 'constant', constant_values=0)
            v = np.concatenate([v, np.tile(oc, [pad_len, 1, 1])])
            act = np.pad(act, [(0, pad_len), (0, 0), (0, 0)], 'constant', constant_values=0)
            rew = np.pad(rew, [(0, pad_len), (0, 0), (0, 0)], 'constant', constant_values=0)
            ret = np.pad(ret, [(0, pad_len), (0, 0), (0, 0)], 'constant', constant_values=0)
            emask = np.pad(emask, [(0, pad_len), (0, 0), (0, 0)], 'constant', constant_values=0)
            tmask = np.pad(tmask, [(0, pad_len), (0, 0), (0, 0)], 'constant', constant_values=0)
            omask = np.pad(omask, [(0, pad_len), (0, 0), (0, 0)], 'constant', constant_values=0)
            amask = np.pad(amask, [(0, pad_len), (0, 0), (0, 0)], 'constant', constant_values=1e32)
            progress = np.pad(progress, [(0, pad_len), (0, 0)], 'constant', constant_values=1)

        obss.append(obs)
        datum.append((p, v, act, oc, rew, ret, emask, tmask, omask, amask, progress))

    p, v, act, oc, rew, ret, emask, tmask, omask, amask, progress = zip(*datum)

    obs = to_torch(bimap_r(obs_zeros, rotate(obss), lambda _, o: np.array(o)))
    p = to_torch(np.array(p))
    v = to_torch(np.array(v))
    act = to_torch(np.array(act))
    oc = to_torch(np.array(oc))
    rew = to_torch(np.array(rew))
    ret = to_torch(np.array(ret))
    emask = to_torch(np.array(emask))
    tmask = to_torch(np.array(tmask))
    omask = to_torch(np.array(omask))
    amask = to_torch(np.array(amask))
    progress = to_torch(np.array(progress))

    return {
        'observation': obs,
        'policy': p, 'value': v,
        'action': act, 'outcome': oc,
        'reward': rew, 'return': ret,
        'episode_mask': emask,
        'turn_mask': tmask, 'observation_mask': omask,
        'action_mask': amask,
        'progress': progress,
    }


def forward_prediction(model, hidden, batch, args):
    """Forward calculation via neural network

    Args:
        model (torch.nn.Module): neural network
        hidden: initial hidden state (..., B, P, ...)
        batch (dict): training batch (output of make_batch() function)

    Returns:
        tuple: batch outputs of neural network
    """

    observations = batch['observation']  # (B, T, P, ...)

    if hidden is None:
        # feed-forward neural network
        obs = map_r(observations, lambda o: o.view(-1, *o.size()[3:]))
        outputs = model(obs, None)
    else:
        # sequential computation with RNN
        outputs = {}
        for t in range(batch['turn_mask'].size(1)):
            obs = map_r(observations, lambda o: o[:, t].reshape(-1, *o.size()[3:]))  # (..., B * P, ...)
            omask_ = batch['observation_mask'][:, t]
            omask = map_r(hidden, lambda h: omask_.view(*h.size()[:2], *([1] * (len(h.size()) - 2))))
            hidden_ = bimap_r(hidden, omask, lambda h, m: h * m)  # (..., B, P, ...)
            if args['turn_based_training'] and not args['observation']:
                hidden_ = map_r(hidden_, lambda h: h.sum(1))  # (..., B * 1, ...)
            else:
                hidden_ = map_r(hidden_, lambda h: h.view(-1, *h.size()[2:]))  # (..., B * P, ...)
            outputs_ = model(obs, hidden_)
            for k, o in outputs_.items():
                if k == 'hidden':
                    next_hidden = outputs_['hidden']
                else:
                    outputs[k] = outputs.get(k, []) + [o]
            next_hidden = bimap_r(next_hidden, hidden, lambda nh, h: nh.view(h.size(0), -1, *h.size()[2:]))  # (..., B, P or 1, ...)
            hidden = trimap_r(hidden, next_hidden, omask, lambda h, nh, m: h * (1 - m) + nh * m)
        outputs = {k: torch.stack(o, dim=1) for k, o in outputs.items() if o[0] is not None}

    for k, o in outputs.items():
        o = o.view(*batch['turn_mask'].size()[:2], -1, o.size(-1))
        if k == 'policy':
            # gather turn player's policies
            outputs[k] = o.mul(batch['turn_mask']).sum(2, keepdim=True) - batch['action_mask']
        else:
            # mask valid target values and cumulative rewards
            outputs[k] = o.mul(batch['observation_mask'])

    return outputs


def compose_losses(outputs, log_selected_policies, total_advantages, targets, batch, args):
    """Caluculate loss value

    Returns:
        tuple: losses and statistic values and the number of training data
    """

    tmasks = batch['turn_mask']
    omasks = batch['observation_mask']

    losses = {}
    dcnt = tmasks.sum().item()
    turn_advantages = total_advantages.mul(tmasks).sum(2, keepdim=True)

    losses['p'] = (-log_selected_policies * turn_advantages).sum()
    if 'value' in outputs:
        losses['v'] = ((outputs['value'] - targets['value']) ** 2).mul(omasks).sum() / 2
    if 'return' in outputs:
        losses['r'] = F.smooth_l1_loss(outputs['return'], targets['return'], reduction='none').mul(omasks).sum()

    entropy = dist.Categorical(logits=outputs['policy']).entropy().mul(tmasks.sum(-1))
    losses['ent'] = entropy.sum()

    base_loss = losses['p'] + losses.get('v', 0) + losses.get('r', 0)
    entropy_loss = entropy.mul(1 - batch['progress'] * (1 - args['entropy_regularization_decay'])).sum() * -args['entropy_regularization']
    losses['total'] = base_loss + entropy_loss

    return losses, dcnt


def compute_loss(batch, model, hidden, args):
    outputs = forward_prediction(model, hidden, batch, args)
    actions = batch['action']
    emasks = batch['episode_mask']
    clip_rho_threshold, clip_c_threshold = 1.0, 1.0

    log_selected_b_policies = F.log_softmax(batch['policy']  , dim=-1).gather(-1, actions) * emasks
    log_selected_t_policies = F.log_softmax(outputs['policy'], dim=-1).gather(-1, actions) * emasks

    # thresholds of importance sampling
    log_rhos = log_selected_t_policies.detach() - log_selected_b_policies
    rhos = torch.exp(log_rhos)
    clipped_rhos = torch.clamp(rhos, 0, clip_rho_threshold)
    cs = torch.clamp(rhos, 0, clip_c_threshold)
    outputs_nograd = {k: o.detach() for k, o in outputs.items()}

    if 'value' in outputs_nograd:
        values_nograd = outputs_nograd['value']
        if args['turn_based_training'] and values_nograd.size(2) == 2:  # two player zerosum game
            values_nograd_opponent = -torch.stack([values_nograd[:, :, 1], values_nograd[:, :, 0]], dim=2)
            values_nograd = (values_nograd + values_nograd_opponent) / (batch['observation_mask'].sum(dim=2, keepdim=True) + 1e-8)
        outputs_nograd['value'] = values_nograd * emasks + batch['outcome'] * (1 - emasks)

    # compute targets and advantage
    targets = {}
    advantages = {}

    value_args = outputs_nograd.get('value', None), batch['outcome'], None, args['lambda'], 1, clipped_rhos, cs
    return_args = outputs_nograd.get('return', None), batch['return'], batch['reward'], args['lambda'], args['gamma'], clipped_rhos, cs

    targets['value'], advantages['value'] = compute_target(args['value_target'], *value_args)
    targets['return'], advantages['return'] = compute_target(args['value_target'], *return_args)

    if args['policy_target'] != args['value_target']:
        _, advantages['value'] = compute_target(args['policy_target'], *value_args)
        _, advantages['return'] = compute_target(args['policy_target'], *return_args)

    # compute policy advantage
    total_advantages = clipped_rhos * sum(advantages.values())

    return compose_losses(outputs, log_selected_t_policies, total_advantages, targets, batch, args)


class Batcher:
    def __init__(self, args, episodes):
        self.args = args
        self.episodes = episodes
        self.shutdown_flag = False

        self.executor = MultiProcessJobExecutor(self._worker, self._selector(), self.args['num_batchers'], num_receivers=2)

    def _selector(self):
        while True:
            yield [self.select_episode() for _ in range(self.args['batch_size'])]

    def _worker(self, conn, bid):
        print('started batcher %d' % bid)
        while not self.shutdown_flag:
            episodes = conn.recv()
            batch = make_batch(episodes, self.args)
            conn.send(batch)
        print('finished batcher %d' % bid)

    def run(self):
        self.executor.start()

    def select_episode(self):
        while True:
            ep_idx = random.randrange(min(len(self.episodes), self.args['maximum_episodes']))
            accept_rate = 1 - (len(self.episodes) - 1 - ep_idx) / self.args['maximum_episodes']
            if random.random() < accept_rate:
                break
        ep = self.episodes[ep_idx]
        turn_candidates = 1 + max(0, ep['steps'] - self.args['forward_steps'])  # change start turn by sequence length
        st = random.randrange(turn_candidates)
        ed = min(st + self.args['forward_steps'], ep['steps'])
        st_block = st // self.args['compress_steps']
        ed_block = (ed - 1) // self.args['compress_steps'] + 1
        ep_minimum = {
            'args': ep['args'], 'outcome': ep['outcome'],
            'moment': ep['moment'][st_block:ed_block],
            'base': st_block * self.args['compress_steps'],
            'start': st, 'end': ed, 'total': ep['steps']
        }
        return ep_minimum

    def batch(self):
        return self.executor.recv()

    def shutdown(self):
        self.shutdown_flag = True
        self.executor.shutdown()


class Trainer:
    def __init__(self, args, model, optim):
        self.episodes = deque()
        self.args = args
        self.gpu = torch.cuda.device_count()
        self.model = model
        if optim is not None:
            self.optim_selected = True
            self.optim = optim
        else:
            self.optim_selected = False
            self.default_lr = 3e-8
            self.data_cnt_ema = self.args['batch_size'] * self.args['forward_steps']
            lr = self.default_lr * self.data_cnt_ema
            params = list(self.model.parameters())
            self.optim = torch.optim.Adam(params, lr=lr, weight_decay=1e-5) if len(params) > 0 else None
        self.steps = 0
        self.lock = threading.Lock()
        self.batcher = Batcher(self.args, self.episodes)
        self.updated_model = None, 0
        self.update_flag = False
        self.shutdown_flag = False

        self.wrapped_model = ModelWrapper(self.model)
        self.trained_model = self.wrapped_model
        if self.gpu > 1:
            self.trained_model = nn.DataParallel(self.wrapped_model)

    def update(self):
        if len(self.episodes) < self.args['minimum_episodes']:
            return None, 0  # return None before training
        self.update_flag = True
        while True:
            time.sleep(0.1)
            model, steps = self.recheck_update()
            if model is not None:
                break
        return model, steps

    def report_update(self, model, steps):
        self.lock.acquire()
        self.update_flag = False
        self.updated_model = model, steps
        self.lock.release()

    def recheck_update(self):
        self.lock.acquire()
        flag = self.update_flag
        self.lock.release()
        return (None, -1) if flag else self.updated_model

    def shutdown(self):
        self.shutdown_flag = True
        self.batcher.shutdown()

    def train(self):
        if self.optim is None:  # non-parametric model
            print()
            return

        batch_cnt, data_cnt, loss_sum = 0, 0, {}
        if self.gpu > 0:
            self.trained_model.cuda()
        self.trained_model.train()

        while data_cnt == 0 or not (self.update_flag or self.shutdown_flag):
            batch = self.batcher.batch()
            batch_size = batch['value'].size(0)
            player_count = batch['value'].size(2)
            hidden = self.wrapped_model.init_hidden([batch_size, player_count])
            if self.gpu > 0:
                batch = to_gpu(batch)
                hidden = to_gpu(hidden)

            losses, dcnt = compute_loss(batch, self.trained_model, hidden, self.args)

            self.optim.zero_grad()
            losses['total'].backward()
            nn.utils.clip_grad_norm_(model.parameters(), 4.0)
            self.optim.step()

            batch_cnt += 1
            data_cnt += dcnt
            for k, l in losses.items():
                loss_sum[k] = loss_sum.get(k, 0.0) + l.item()

            self.steps += 1

        print('loss = %s' % ' '.join([k + ':' + '%.3f' % (l / data_cnt) for k, l in loss_sum.items()]))

        if not self.optim_selected:
            self.data_cnt_ema = self.data_cnt_ema * 0.8 + data_cnt / (1e-2 + batch_cnt) * 0.2
            for param_group in self.optim.param_groups:
                param_group['lr'] = self.default_lr * self.data_cnt_ema / (1 + self.steps * 1e-5)
        self.model.cpu()
        self.model.eval()
        return copy.deepcopy(self.model)

    def run(self):
        print('waiting training')
        while not self.shutdown_flag:
            if len(self.episodes) < self.args['minimum_episodes']:
                time.sleep(1)
                continue
            if self.steps == 0:
                self.batcher.run()
                print('started training')
            model = self.train()
            self.report_update(model, self.steps)
        print('finished training')


class Learner:
<<<<<<< HEAD
    def __init__(self, args, env=None, net=None, remote=False, optim=None):
=======
    def __init__(self, args, net=None, remote=False):
>>>>>>> a4c19c7f
        train_args = args['train_args']
        env_args = args['env_args']
        train_args['env'] = env_args
        args = train_args

        self.args = args
        random.seed(args['seed'])

        self.env = make_env(env_args)
        eval_modify_rate = (args['update_episodes'] ** 0.85) / args['update_episodes']
        self.eval_rate = max(args['eval_rate'], eval_modify_rate)
        self.shutdown_flag = False
        self.flags = set()

        # trained datum
        self.model_era = self.args['restart_epoch']
        train_model = net if net is not None else self.env.net()
        if self.model_era == 0:
            self.model = RandomModel(self.env)
        else:
            self.model = train_model
            self.model.load_state_dict(torch.load(self.model_path(self.model_era)), strict=False)

        # generated datum
        self.generation_results = {}
        self.num_episodes = 0

        # evaluated datum
        self.results = {}
        self.num_results = 0

        # multiprocess or remote connection
        self.worker = WorkerServer(args) if remote else WorkerCluster(args)

        # thread connection
        self.trainer = Trainer(args, train_model, optim)

    def shutdown(self):
        self.shutdown_flag = True
        self.trainer.shutdown()
        self.worker.shutdown()
        self.thread.join()

    def model_path(self, model_id):
        return os.path.join('models', str(model_id) + '.pth')

    def latest_model_path(self):
        return os.path.join('models', 'latest.pth')

    def update_model(self, model, steps):
        # get latest model and save it
        print('updated model(%d)' % steps)
        self.model_era += 1
        self.model = model
        os.makedirs('models', exist_ok=True)
        torch.save(model.state_dict(), self.model_path(self.model_era))
        torch.save(model.state_dict(), self.latest_model_path())

    def feed_episodes(self, episodes):
        # analyze generated episodes
        for episode in episodes:
            if episode is None:
                continue
            for p in episode['args']['player']:
                model_id = episode['args']['model_id'][p]
                outcome = episode['outcome'][p]
                n, r, r2 = self.generation_results.get(model_id, (0, 0, 0))
                self.generation_results[model_id] = n + 1, r + outcome, r2 + outcome ** 2

        # store generated episodes
        mem = psutil.virtual_memory()
        mem_used_ratio = mem.used / mem.total
        mem_ok = mem_used_ratio <= 0.95
        maximum_episodes = self.args['maximum_episodes'] if mem_ok else len(self.trainer.episodes)

        if not mem_ok and 'memory_over' not in self.flags:
            warnings.warn("memory usage %.1f%% with buffer size %d" % (mem_used_ratio * 100, len(self.trainer.episodes)))
            self.flags.add('memory_over')

        self.trainer.episodes.extend([e for e in episodes if e is not None])
        while len(self.trainer.episodes) > maximum_episodes:
            self.trainer.episodes.popleft()

    def feed_results(self, results):
        # store evaluation results
        for result in results:
            if result is None:
                continue
            for p in result['args']['player']:
                model_id = result['args']['model_id'][p]
                res = result['result'][p]
                n, r, r2 = self.results.get(model_id, (0, 0, 0))
                self.results[model_id] = n + 1, r + res, r2 + res ** 2

    def update(self):
        # call update to every component
        print()
        print('epoch %d' % self.model_era)

        if self.model_era not in self.results:
            print('win rate = Nan (0)')
        else:
            n, r, r2 = self.results[self.model_era]
            mean = r / (n + 1e-6)
            print('win rate = %.3f (%.1f / %d)' % ((mean + 1) / 2, (r + n) / 2, n))

        if self.model_era not in self.generation_results:
            print('generation stats = Nan (0)')
        else:
            n, r, r2 = self.generation_results[self.model_era]
            mean = r / (n + 1e-6)
            std = (r2 / (n + 1e-6) - mean ** 2) ** 0.5
            print('generation stats = %.3f +- %.3f' % (mean, std))

        model, steps = self.trainer.update()
        if model is None:
            model = self.model
        self.update_model(model, steps)

        # clear flags
        self.flags = set()

    def server(self):
        # central conductor server
        # returns as list if getting multiple requests as list
        print('started server')
        prev_update_episodes = self.args['minimum_episodes']
        while self.model_era < self.args['epochs'] or self.args['epochs'] < 0:
            # no update call before storing minimum number of episodes + 1 age
            next_update_episodes = prev_update_episodes + self.args['update_episodes']
            while not self.shutdown_flag and self.num_episodes < next_update_episodes:
                conn, (req, data) = self.worker.recv()
                multi_req = isinstance(data, list)
                if not multi_req:
                    data = [data]
                send_data = []

                if req == 'args':
                    for _ in data:
                        args = {'model_id': {}}

                        # decide role
                        if self.num_results < self.eval_rate * self.num_episodes:
                            args['role'] = 'e'
                        else:
                            args['role'] = 'g'

                        if args['role'] == 'g':
                            # genatation configuration
                            args['player'] = self.env.players()
                            for p in self.env.players():
                                if p in args['player']:
                                    args['model_id'][p] = self.model_era
                                else:
                                    args['model_id'][p] = -1
                            self.num_episodes += 1
                            if self.num_episodes % 100 == 0:
                                print(self.num_episodes, end=' ', flush=True)

                        elif args['role'] == 'e':
                            # evaluation configuration
                            args['player'] = [self.env.players()[self.num_results % len(self.env.players())]]
                            for p in self.env.players():
                                if p in args['player']:
                                    args['model_id'][p] = self.model_era
                                else:
                                    args['model_id'][p] = -1
                            self.num_results += 1

                        send_data.append(args)

                elif req == 'episode':
                    # report generated episodes
                    self.feed_episodes(data)
                    send_data = [None] * len(data)

                elif req == 'result':
                    # report evaluation results
                    self.feed_results(data)
                    send_data = [None] * len(data)

                elif req == 'model':
                    for model_id in data:
                        model = self.model
                        if model_id != self.model_era:
                            try:
                                model = copy.deepcopy(self.model)
                                model.load_state_dict(torch.load(self.model_path(model_id)), strict=False)
                            except:
                                # return latest model if failed to load specified model
                                pass
                        send_data.append(pickle.dumps(model))

                if not multi_req and len(send_data) == 1:
                    send_data = send_data[0]
                self.worker.send(conn, send_data)
            prev_update_episodes = next_update_episodes
            self.update()
        print('finished server')

    def run(self):
        try:
            # open training thread
            self.thread = threading.Thread(target=self.trainer.run)
            self.thread.start()
            # open generator, evaluator
            self.worker.run()
            self.server()

        finally:
            self.shutdown()


def train_main(args):
    prepare_env(args['env_args'])  # preparing environment is needed in stand-alone mode
    learner = Learner(args=args)
    learner.run()


def train_server_main(args):
    learner = Learner(args=args, remote=True)
    learner.run()<|MERGE_RESOLUTION|>--- conflicted
+++ resolved
@@ -386,7 +386,7 @@
 
             self.optim.zero_grad()
             losses['total'].backward()
-            nn.utils.clip_grad_norm_(model.parameters(), 4.0)
+            nn.utils.clip_grad_norm_(self.model.parameters(), 4.0)
             self.optim.step()
 
             batch_cnt += 1
@@ -421,11 +421,7 @@
 
 
 class Learner:
-<<<<<<< HEAD
-    def __init__(self, args, env=None, net=None, remote=False, optim=None):
-=======
-    def __init__(self, args, net=None, remote=False):
->>>>>>> a4c19c7f
+    def __init__(self, args, net=None, remote=False, optim=None):
         train_args = args['train_args']
         env_args = args['env_args']
         train_args['env'] = env_args
