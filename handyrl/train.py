# Copyright (c) 2020 DeNA Co., Ltd.
# Licensed under The MIT License [see LICENSE for details]

# training

import os
import time
import copy
import threading
import random
import bz2
import pickle
import warnings
from collections import deque

import numpy as np
import torch
import torch.nn as nn
import torch.nn.functional as F
import torch.optim as optim
import psutil

from .environment import prepare_env, make_env
from .util import map_r, bimap_r, trimap_r, rotate
from .model import to_torch, to_gpu, ModelWrapper
from .losses import compute_target
from .connection import MultiProcessJobExecutor
from .connection import accept_socket_connections
from .worker import WorkerCluster, WorkerServer


def make_batch(episodes, args):
    """Making training batch

    Args:
        episodes (Iterable): list of episodes
        args (dict): training configuration

    Returns:
        dict: PyTorch input and target tensors

    Note:
        Basic data shape is (B, T, P, ...) .
        (B is batch size, T is time length, P is player count)
    """

    obss, datum = [], []

    def replace_none(a, b):
        return a if a is not None else b

    for ep in episodes:
        moments_ = sum([pickle.loads(bz2.decompress(ms)) for ms in ep['moment']], [])
        moments = moments_[ep['start'] - ep['base']:ep['end'] - ep['base']]
        players = list(moments[0]['observation'].keys())
        if not args['turn_based_training']:  # solo training
            players = [random.choice(players)]

        obs_zeros = map_r(moments[0]['observation'][moments[0]['turn'][0]], lambda o: np.zeros_like(o))  # template for padding
        prob_ones = np.ones_like(moments[0]['selected_prob'][moments[0]['turn'][0]])
        act_zeros = np.zeros_like(moments[0]['action'][moments[0]['turn'][0]])

        # data that is chainge by training configuration
        if args['turn_based_training'] and not args['observation']:
            obs = [[m['observation'][m['turn'][0]]] for m in moments]
<<<<<<< HEAD
            log_prob = np.array([[[m['log_selected_prob'][m['turn'][0]]]] for m in moments])
            act = np.array([[[m['action'][m['turn'][0]]]] for m in moments], dtype=np.int64)
        else:
            obs = [[replace_none(m['observation'][player], obs_zeros) for player in players] for m in moments]
            log_prob = np.array([[[replace_none(m['log_selected_prob'][player], 1.0)] for player in players] for m in moments])
            act = np.array([[[replace_none(m['action'][player], 0)] for player in players] for m in moments], dtype=np.int64)
=======
            prob = np.array([[m['selected_prob'][m['turn'][0]]] for m in moments])
            act = np.array([[m['action'][m['turn'][0]]] for m in moments])
        else:
            obs = [[replace_none(m['observation'][player], obs_zeros) for player in players] for m in moments]
            prob = np.array([[replace_none(m['selected_prob'][player], prob_ones) for player in players] for m in moments])
            act = np.array([[replace_none(m['action'][player], act_zeros) for player in players] for m in moments])
>>>>>>> f25b8ed8

        # reshape observation
        obs = rotate(rotate(obs))  # (T, P, ..., ...) -> (P, ..., T, ...) -> (..., T, P, ...)
        obs = bimap_r(obs_zeros, obs, lambda _, o: np.array(o))

        # datum that is not changed by training configuration
        v = np.array([[replace_none(m['value'][player], [0]) for player in players] for m in moments], dtype=np.float32).reshape(len(moments), len(players), -1)
        rew = np.array([[replace_none(m['reward'][player], [0]) for player in players] for m in moments], dtype=np.float32).reshape(len(moments), len(players), -1)
        ret = np.array([[replace_none(m['return'][player], [0]) for player in players] for m in moments], dtype=np.float32).reshape(len(moments), len(players), -1)
        oc = np.array([ep['outcome'][player] for player in players], dtype=np.float32).reshape(1, len(players), -1)

        emask = np.ones((len(moments), 1, 1), dtype=np.float32)  # episode mask
        tmask = np.array([[[m['log_selected_prob'][player] is not None] for player in players] for m in moments], dtype=np.float32)
        omask = np.array([[[m['value'][player] is not None] for player in players] for m in moments], dtype=np.float32)

        progress = np.arange(ep['start'], ep['end'], dtype=np.float32)[..., np.newaxis] / ep['total']

        # pad each array if step length is short
        if len(tmask) < args['forward_steps']:
            pad_len = args['forward_steps'] - len(tmask)
            obs = map_r(obs, lambda o: np.pad(o, [(0, pad_len)] + [(0, 0)] * (len(o.shape) - 1), 'constant', constant_values=0))
            log_prob = np.pad(log_prob, [(0, pad_len), (0, 0), (0, 0)], 'constant', constant_values=1)
            v = np.concatenate([v, np.tile(oc, [pad_len, 1, 1])])
            act = np.pad(act, [(0, pad_len), (0, 0), (0, 0)], 'constant', constant_values=0)
            rew = np.pad(rew, [(0, pad_len), (0, 0), (0, 0)], 'constant', constant_values=0)
            ret = np.pad(ret, [(0, pad_len), (0, 0), (0, 0)], 'constant', constant_values=0)
            emask = np.pad(emask, [(0, pad_len), (0, 0), (0, 0)], 'constant', constant_values=0)
            tmask = np.pad(tmask, [(0, pad_len), (0, 0), (0, 0)], 'constant', constant_values=0)
            omask = np.pad(omask, [(0, pad_len), (0, 0), (0, 0)], 'constant', constant_values=0)
            progress = np.pad(progress, [(0, pad_len), (0, 0)], 'constant', constant_values=1)

        obss.append(obs)
        datum.append((log_prob, v, act, oc, rew, ret, emask, tmask, omask, progress))

    obs = to_torch(bimap_r(obs_zeros, rotate(obss), lambda _, o: np.array(o)))
    log_prob, v, act, oc, rew, ret, emask, tmask, omask, progress = [to_torch(np.array(val)) for val in zip(*datum)]

    return {
        'observation': obs,
        'log_selected_prob': log_prob, 'value': v,
        'action': act, 'outcome': oc,
        'reward': rew, 'return': ret,
        'episode_mask': emask,
        'turn_mask': tmask, 'observation_mask': omask,
        'progress': progress,
    }


def forward_prediction(model, hidden, batch, args):
    """Forward calculation via neural network

    Args:
        model (torch.nn.Module): neural network
        hidden: initial hidden state (..., B, P, ...)
        batch (dict): training batch (output of make_batch() function)

    Returns:
        tuple: batch outputs of neural network
    """

    observations = batch['observation']  # (B, T, P, ...)

    if hidden is None:
        # feed-forward neural network
        obs = map_r(observations, lambda o: o.view(-1, *o.size()[3:]))
        action = action=batch['action'].view(-1, *batch['action'].size()[3:])
        outputs = model(obs, None, action=action)
    else:
        # sequential computation with RNN
        outputs = {}
        for t in range(batch['turn_mask'].size(1)):
            obs = map_r(observations, lambda o: o[:, t].reshape(-1, *o.size()[3:]))  # (..., B * P, ...)
            action = action=batch['action'][:, t].view(-1, *batch['action'].size()[3:])
            omask_ = batch['observation_mask'][:, t]
            omask = map_r(hidden, lambda h: omask_.view(*h.size()[:2], *([1] * (len(h.size()) - 2))))
            hidden_ = bimap_r(hidden, omask, lambda h, m: h * m)  # (..., B, P, ...)
            if args['turn_based_training'] and not args['observation']:
                hidden_ = map_r(hidden_, lambda h: h.sum(1))  # (..., B * 1, ...)
            else:
                hidden_ = map_r(hidden_, lambda h: h.view(-1, *h.size()[2:]))  # (..., B * P, ...)
            outputs_ = model(obs, hidden_, action=action)
            for k, o in outputs_.items():
                if k == 'hidden':
                    next_hidden = outputs_['hidden']
                else:
                    outputs[k] = outputs.get(k, []) + [o]
            next_hidden = bimap_r(next_hidden, hidden, lambda nh, h: nh.view(h.size(0), -1, *h.size()[2:]))  # (..., B, P or 1, ...)
            hidden = trimap_r(hidden, next_hidden, omask, lambda h, nh, m: h * (1 - m) + nh * m)
        outputs = {k: torch.stack(o, dim=1) for k, o in outputs.items() if o[0] is not None}

    for k, o in outputs.items():
        o = o.view(*batch['turn_mask'].size()[:2], -1, o.size(-1))
        if k == 'log_selected_prob':
            # gather turn player's policies
            outputs[k] = o.mul(batch['turn_mask']).sum(2, keepdim=True)
        else:
            # mask valid target values and cumulative rewards
            outputs[k] = o.mul(batch['observation_mask'])

    return outputs


def compose_losses(outputs, log_selected_policies, total_advantages, targets, batch, args):
    """Caluculate loss value

    Returns:
        tuple: losses and statistic values and the number of training data
    """

    tmasks = batch['turn_mask']
    omasks = batch['observation_mask']

    losses = {}
    dcnt = tmasks.sum().item()
    turn_advantages = total_advantages.mul(tmasks).sum(2, keepdim=True)

    losses['p'] = (-log_selected_policies * turn_advantages).sum()
    if 'value' in outputs:
        losses['v'] = ((outputs['value'] - targets['value']) ** 2).mul(omasks).sum() / 2
    if 'return' in outputs:
        losses['r'] = F.smooth_l1_loss(outputs['return'], targets['return'], reduction='none').mul(omasks).sum()

    entropy = outputs['entropy'].mul(tmasks)
    losses['ent'] = entropy.sum()

    base_loss = losses['p'] + losses.get('v', 0) + losses.get('r', 0)
    entropy_loss = entropy.mul(1 - batch['progress'].unsqueeze(-2) * (1 - args['entropy_regularization_decay'])).sum() * -args['entropy_regularization']
    losses['total'] = base_loss + entropy_loss

    return losses, dcnt


def compute_loss(batch, model, hidden, args):
    outputs = forward_prediction(model, hidden, batch, args)
    actions = batch['action']
    emasks = batch['episode_mask']
    clip_rho_threshold, clip_c_threshold = 1.0, 1.0

    log_selected_b_policies = batch['log_selected_prob'] * emasks
    log_selected_t_policies = outputs['log_selected_prob'] * emasks

    # thresholds of importance sampling
    log_rhos = log_selected_t_policies.detach() - log_selected_b_policies
    rhos = torch.exp(log_rhos)
    clipped_rhos = torch.clamp(rhos, 0, clip_rho_threshold)
    cs = torch.clamp(rhos, 0, clip_c_threshold)
    outputs_nograd = {k: o.detach() for k, o in outputs.items()}

    if 'value' in outputs_nograd:
        values_nograd = outputs_nograd['value']
        if args['turn_based_training'] and values_nograd.size(2) == 2:  # two player zerosum game
            values_nograd_opponent = -torch.stack([values_nograd[:, :, 1], values_nograd[:, :, 0]], dim=2)
            values_nograd = (values_nograd + values_nograd_opponent) / (batch['observation_mask'].sum(dim=2, keepdim=True) + 1e-8)
        outputs_nograd['value'] = values_nograd * emasks + batch['outcome'] * (1 - emasks)

    # compute targets and advantage
    targets = {}
    advantages = {}

    value_args = outputs_nograd.get('value', None), batch['outcome'], None, args['lambda'], 1, clipped_rhos, cs
    return_args = outputs_nograd.get('return', None), batch['return'], batch['reward'], args['lambda'], args['gamma'], clipped_rhos, cs

    targets['value'], advantages['value'] = compute_target(args['value_target'], *value_args)
    targets['return'], advantages['return'] = compute_target(args['value_target'], *return_args)

    if args['policy_target'] != args['value_target']:
        _, advantages['value'] = compute_target(args['policy_target'], *value_args)
        _, advantages['return'] = compute_target(args['policy_target'], *return_args)

    # compute policy advantage
    total_advantages = clipped_rhos * sum(advantages.values())

    return compose_losses(outputs, log_selected_t_policies, total_advantages, targets, batch, args)


class Batcher:
    def __init__(self, args, episodes):
        self.args = args
        self.episodes = episodes
        self.shutdown_flag = False

        self.executor = MultiProcessJobExecutor(self._worker, self._selector(), self.args['num_batchers'], num_receivers=2)

    def _selector(self):
        while True:
            yield [self.select_episode() for _ in range(self.args['batch_size'])]

    def _worker(self, conn, bid):
        print('started batcher %d' % bid)
        while not self.shutdown_flag:
            episodes = conn.recv()
            batch = make_batch(episodes, self.args)
            conn.send(batch)
        print('finished batcher %d' % bid)

    def run(self):
        self.executor.start()

    def select_episode(self):
        while True:
            ep_idx = random.randrange(min(len(self.episodes), self.args['maximum_episodes']))
            accept_rate = 1 - (len(self.episodes) - 1 - ep_idx) / self.args['maximum_episodes']
            if random.random() < accept_rate:
                break
        ep = self.episodes[ep_idx]
        turn_candidates = 1 + max(0, ep['steps'] - self.args['forward_steps'])  # change start turn by sequence length
        st = random.randrange(turn_candidates)
        ed = min(st + self.args['forward_steps'], ep['steps'])
        st_block = st // self.args['compress_steps']
        ed_block = (ed - 1) // self.args['compress_steps'] + 1
        ep_minimum = {
            'args': ep['args'], 'outcome': ep['outcome'],
            'moment': ep['moment'][st_block:ed_block],
            'base': st_block * self.args['compress_steps'],
            'start': st, 'end': ed, 'total': ep['steps'],
        }
        return ep_minimum

    def batch(self):
        return self.executor.recv()

    def shutdown(self):
        self.shutdown_flag = True
        self.executor.shutdown()


class Trainer:
    def __init__(self, args, model):
        self.episodes = deque()
        self.args = args
        self.gpu = torch.cuda.device_count()
        self.model = model
        self.default_lr = 3e-8
        self.data_cnt_ema = self.args['batch_size'] * self.args['forward_steps']
        self.params = list(self.model.parameters())
        lr = self.default_lr * self.data_cnt_ema
        self.optimizer = optim.Adam(self.params, lr=lr, weight_decay=1e-5) if len(self.params) > 0 else None
        self.steps = 0
        self.lock = threading.Lock()
        self.batcher = Batcher(self.args, self.episodes)
        self.updated_model = None, 0
        self.update_flag = False
        self.shutdown_flag = False

        self.wrapped_model = ModelWrapper(self.model)
        self.trained_model = self.wrapped_model
        if self.gpu > 1:
            self.trained_model = nn.DataParallel(self.wrapped_model)

    def update(self):
        if len(self.episodes) < self.args['minimum_episodes']:
            return None, 0  # return None before training
        self.update_flag = True
        while True:
            time.sleep(0.1)
            model, steps = self.recheck_update()
            if model is not None:
                break
        return model, steps

    def report_update(self, model, steps):
        self.lock.acquire()
        self.update_flag = False
        self.updated_model = model, steps
        self.lock.release()

    def recheck_update(self):
        self.lock.acquire()
        flag = self.update_flag
        self.lock.release()
        return (None, -1) if flag else self.updated_model

    def shutdown(self):
        self.shutdown_flag = True
        self.batcher.shutdown()

    def train(self):
        if self.optimizer is None:  # non-parametric model
            print()
            return

        batch_cnt, data_cnt, loss_sum = 0, 0, {}
        if self.gpu > 0:
            self.trained_model.cuda()
        self.trained_model.train()

        while data_cnt == 0 or not (self.update_flag or self.shutdown_flag):
            batch = self.batcher.batch()
            batch_size = batch['value'].size(0)
            player_count = batch['value'].size(2)
            hidden = self.wrapped_model.init_hidden([batch_size, player_count])
            if self.gpu > 0:
                batch = to_gpu(batch)
                hidden = to_gpu(hidden)

            losses, dcnt = compute_loss(batch, self.trained_model, hidden, self.args)

            self.optimizer.zero_grad()
            losses['total'].backward()
            nn.utils.clip_grad_norm_(self.params, 4.0)
            self.optimizer.step()

            batch_cnt += 1
            data_cnt += dcnt
            for k, l in losses.items():
                loss_sum[k] = loss_sum.get(k, 0.0) + l.item()

            self.steps += 1

        print('loss = %s' % ' '.join([k + ':' + '%.3f' % (l / data_cnt) for k, l in loss_sum.items()]))

        self.data_cnt_ema = self.data_cnt_ema * 0.8 + data_cnt / (1e-2 + batch_cnt) * 0.2
        for param_group in self.optimizer.param_groups:
            param_group['lr'] = self.default_lr * self.data_cnt_ema / (1 + self.steps * 1e-5)
        self.model.cpu()
        self.model.eval()
        return copy.deepcopy(self.model)

    def run(self):
        print('waiting training')
        while not self.shutdown_flag:
            if len(self.episodes) < self.args['minimum_episodes']:
                time.sleep(1)
                continue
            if self.steps == 0:
                self.batcher.run()
                print('started training')
            model = self.train()
            self.report_update(model, self.steps)
        print('finished training')


class Learner:
    def __init__(self, args, net=None, remote=False):
        train_args = args['train_args']
        env_args = args['env_args']
        train_args['env'] = env_args
        args = train_args

        self.args = args
        random.seed(args['seed'])

        self.env = make_env(env_args)
        eval_modify_rate = (args['update_episodes'] ** 0.85) / args['update_episodes']
        self.eval_rate = max(args['eval_rate'], eval_modify_rate)
        self.shutdown_flag = False
        self.flags = set()

        # trained datum
        self.model_epoch = self.args['restart_epoch']
        self.model = net if net is not None else self.env.net()
        if self.model_epoch > 0:
            self.model.load_state_dict(torch.load(self.model_path(self.model_epoch)), strict=False)

        # generated datum
        self.generation_results = {}
        self.num_episodes = 0

        # evaluated datum
        self.results = {}
        self.results_per_opponent = {}
        self.num_results = 0

        # multiprocess or remote connection
        self.worker = WorkerServer(args) if remote else WorkerCluster(args)

        # thread connection
        self.trainer = Trainer(args, self.model)

    def shutdown(self):
        self.shutdown_flag = True
        self.trainer.shutdown()
        self.worker.shutdown()
        self.thread.join()

    def model_path(self, model_id):
        return os.path.join('models', str(model_id) + '.pth')

    def latest_model_path(self):
        return os.path.join('models', 'latest.pth')

    def update_model(self, model, steps):
        # get latest model and save it
        print('updated model(%d)' % steps)
        self.model_epoch += 1
        self.model = model
        os.makedirs('models', exist_ok=True)
        torch.save(model.state_dict(), self.model_path(self.model_epoch))
        torch.save(model.state_dict(), self.latest_model_path())

    def feed_episodes(self, episodes):
        # analyze generated episodes
        for episode in episodes:
            if episode is None:
                continue
            for p in episode['args']['player']:
                model_id = episode['args']['model_id'][p]
                outcome = episode['outcome'][p]
                n, r, r2 = self.generation_results.get(model_id, (0, 0, 0))
                self.generation_results[model_id] = n + 1, r + outcome, r2 + outcome ** 2

        # store generated episodes
        self.trainer.episodes.extend([e for e in episodes if e is not None])

        mem_percent = psutil.virtual_memory().percent
        mem_ok = mem_percent <= 95
        maximum_episodes = self.args['maximum_episodes'] if mem_ok else int(len(self.trainer.episodes) * 95 / mem_percent)

        if not mem_ok and 'memory_over' not in self.flags:
            warnings.warn("memory usage %.1f%% with buffer size %d" % (mem_percent, len(self.trainer.episodes)))
            self.flags.add('memory_over')

        while len(self.trainer.episodes) > maximum_episodes:
            self.trainer.episodes.popleft()

    def feed_results(self, results):
        # store evaluation results
        for result in results:
            if result is None:
                continue
            for p in result['args']['player']:
                model_id = result['args']['model_id'][p]
                res = result['result'][p]
                n, r, r2 = self.results.get(model_id, (0, 0, 0))
                self.results[model_id] = n + 1, r + res, r2 + res ** 2

                if model_id not in self.results_per_opponent:
                    self.results_per_opponent[model_id] = {}
                opponent = result['opponent']
                n, r, r2 = self.results_per_opponent[model_id].get(opponent, (0, 0, 0))
                self.results_per_opponent[model_id][opponent] = n + 1, r + res, r2 + res ** 2

    def update(self):
        # call update to every component
        print()
        print('epoch %d' % self.model_epoch)

        if self.model_epoch not in self.results:
            print('win rate = Nan (0)')
        else:
            def output_wp(name, results):
                n, r, r2 = results
                mean = r / (n + 1e-6)
                name_tag = ' (%s)' % name if name != '' else ''
                print('win rate%s = %.3f (%.1f / %d)' % (name_tag, (mean + 1) / 2, (r + n) / 2, n))

            if len(self.args.get('eval', {}).get('opponent', [])) <= 1:
                output_wp('', self.results[self.model_epoch])
            else:
                output_wp('total', self.results[self.model_epoch])
                for key in sorted(list(self.results_per_opponent[self.model_epoch])):
                    output_wp(key, self.results_per_opponent[self.model_epoch][key])

        if self.model_epoch not in self.generation_results:
            print('generation stats = Nan (0)')
        else:
            n, r, r2 = self.generation_results[self.model_epoch]
            mean = r / (n + 1e-6)
            std = (r2 / (n + 1e-6) - mean ** 2) ** 0.5
            print('generation stats = %.3f +- %.3f' % (mean, std))

        model, steps = self.trainer.update()
        if model is None:
            model = self.model
        self.update_model(model, steps)

        # clear flags
        self.flags = set()

    def server(self):
        # central conductor server
        # returns as list if getting multiple requests as list
        print('started server')
        prev_update_episodes = self.args['minimum_episodes']
        while self.model_epoch < self.args['epochs'] or self.args['epochs'] < 0:
            # no update call before storing minimum number of episodes + 1 age
            next_update_episodes = prev_update_episodes + self.args['update_episodes']
            while not self.shutdown_flag and self.num_episodes < next_update_episodes:
                conn, (req, data) = self.worker.recv()
                multi_req = isinstance(data, list)
                if not multi_req:
                    data = [data]
                send_data = []

                if req == 'args':
                    for _ in data:
                        args = {'model_id': {}}

                        # decide role
                        if self.num_results < self.eval_rate * self.num_episodes:
                            args['role'] = 'e'
                        else:
                            args['role'] = 'g'

                        if args['role'] == 'g':
                            # genatation configuration
                            args['player'] = self.env.players()
                            for p in self.env.players():
                                if p in args['player']:
                                    args['model_id'][p] = self.model_epoch
                                else:
                                    args['model_id'][p] = -1
                            self.num_episodes += 1
                            if self.num_episodes % 100 == 0:
                                print(self.num_episodes, end=' ', flush=True)

                        elif args['role'] == 'e':
                            # evaluation configuration
                            args['player'] = [self.env.players()[self.num_results % len(self.env.players())]]
                            for p in self.env.players():
                                if p in args['player']:
                                    args['model_id'][p] = self.model_epoch
                                else:
                                    args['model_id'][p] = -1
                            self.num_results += 1

                        send_data.append(args)

                elif req == 'episode':
                    # report generated episodes
                    self.feed_episodes(data)
                    send_data = [None] * len(data)

                elif req == 'result':
                    # report evaluation results
                    self.feed_results(data)
                    send_data = [None] * len(data)

                elif req == 'model':
                    for model_id in data:
                        model = self.model
                        if model_id != self.model_epoch and model_id > 0:
                            try:
                                model = copy.deepcopy(self.model)
                                model.load_state_dict(torch.load(self.model_path(model_id)), strict=False)
                            except:
                                # return latest model if failed to load specified model
                                pass
                        send_data.append(pickle.dumps(model))

                if not multi_req and len(send_data) == 1:
                    send_data = send_data[0]
                self.worker.send(conn, send_data)
            prev_update_episodes = next_update_episodes
            self.update()
        print('finished server')

    def run(self):
        try:
            # open training thread
            self.thread = threading.Thread(target=self.trainer.run)
            self.thread.start()
            # open generator, evaluator
            self.worker.run()
            self.server()

        finally:
            self.shutdown()


def train_main(args):
    prepare_env(args['env_args'])  # preparing environment is needed in stand-alone mode
    learner = Learner(args=args)
    learner.run()


def train_server_main(args):
    learner = Learner(args=args, remote=True)
    learner.run()<|MERGE_RESOLUTION|>--- conflicted
+++ resolved
@@ -57,27 +57,18 @@
             players = [random.choice(players)]
 
         obs_zeros = map_r(moments[0]['observation'][moments[0]['turn'][0]], lambda o: np.zeros_like(o))  # template for padding
-        prob_ones = np.ones_like(moments[0]['selected_prob'][moments[0]['turn'][0]])
+        log_prob_zeros = np.zeros_like(moments[0]['log_selected_prob'][moments[0]['turn'][0]])
         act_zeros = np.zeros_like(moments[0]['action'][moments[0]['turn'][0]])
 
         # data that is chainge by training configuration
         if args['turn_based_training'] and not args['observation']:
             obs = [[m['observation'][m['turn'][0]]] for m in moments]
-<<<<<<< HEAD
-            log_prob = np.array([[[m['log_selected_prob'][m['turn'][0]]]] for m in moments])
-            act = np.array([[[m['action'][m['turn'][0]]]] for m in moments], dtype=np.int64)
-        else:
-            obs = [[replace_none(m['observation'][player], obs_zeros) for player in players] for m in moments]
-            log_prob = np.array([[[replace_none(m['log_selected_prob'][player], 1.0)] for player in players] for m in moments])
-            act = np.array([[[replace_none(m['action'][player], 0)] for player in players] for m in moments], dtype=np.int64)
-=======
-            prob = np.array([[m['selected_prob'][m['turn'][0]]] for m in moments])
+            log_prob = np.array([[m['log_selected_prob'][m['turn'][0]]] for m in moments])
             act = np.array([[m['action'][m['turn'][0]]] for m in moments])
         else:
             obs = [[replace_none(m['observation'][player], obs_zeros) for player in players] for m in moments]
-            prob = np.array([[replace_none(m['selected_prob'][player], prob_ones) for player in players] for m in moments])
+            log_prob = np.array([[replace_none(m['log_selected_prob'][player], log_prob_zeros) for player in players] for m in moments])
             act = np.array([[replace_none(m['action'][player], act_zeros) for player in players] for m in moments])
->>>>>>> f25b8ed8
 
         # reshape observation
         obs = rotate(rotate(obs))  # (T, P, ..., ...) -> (P, ..., T, ...) -> (..., T, P, ...)
