--- conflicted
+++ resolved
@@ -307,11 +307,7 @@
             'args': ep['args'], 'outcome': ep['outcome'],
             'moment': ep['moment'][st_block:ed_block],
             'base': st_block * self.args['compress_steps'],
-<<<<<<< HEAD
-            'start': st, 'end': ed, 'train_start': st_train, 'total': ep['steps']
-=======
-            'start': st, 'end': ed, 'total': ep['steps'],
->>>>>>> 7836c808
+            'start': st, 'end': ed, 'train_start': st_train, 'total': ep['steps'],
         }
         return ep_minimum
 
