--- conflicted
+++ resolved
@@ -583,13 +583,8 @@
         prev_update_episodes = self.args['minimum_episodes']
         while self.model_epoch < self.args['epochs'] or self.args['epochs'] < 0:
             # no update call before storing minimum number of episodes + 1 age
-<<<<<<< HEAD
             #next_update_episodes = prev_update_episodes + self.args['update_episodes']
             while not self.shutdown_flag:
-=======
-            next_update_episodes = prev_update_episodes + self.args['update_episodes']
-            while not self.shutdown_flag and self.num_returned_episodes < next_update_episodes:
->>>>>>> 130c30be
                 conn, (req, data) = self.worker.recv()
                 multi_req = isinstance(data, list)
                 if not multi_req:
