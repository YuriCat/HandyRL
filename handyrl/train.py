# Copyright (c) 2020 DeNA Co., Ltd.
# Licensed under The MIT License [see LICENSE for details]

# training

import os
import time
import copy
import threading
import random
import bz2
import pickle
import warnings
from collections import deque

import numpy as np
import torch
import torch.nn as nn
import torch.nn.functional as F
import torch.optim as optim
import psutil

from .environment import prepare_env, make_env
from .util import map_r, bimap_r, trimap_r, rotate
from .model import to_torch, to_gpu, ModelWrapper
from .losses import compute_target
from .connection import MultiProcessJobExecutor
from .worker import WorkerCluster, WorkerServer


def make_batch(episodes, args):
    """Making training batch

    Args:
        episodes (Iterable): list of episodes
        args (dict): training configuration

    Returns:
        dict: PyTorch input and target tensors

    Note:
        Basic data shape is (B, T, P, ...) .
        (B is batch size, T is time length, P is player count)
    """

    obss, datum = [], []

    def replace_none(a, b):
        return a if a is not None else b

    for ep in episodes:
        moments_ = sum([pickle.loads(bz2.decompress(ms)) for ms in ep['moment']], [])
        moments = moments_[ep['start'] - ep['base']:ep['end'] - ep['base']]
        players = list(moments[0]['observation'].keys())
        if not args['turn_based_training']:  # solo training
            players = [random.choice(players)]

        obs_zeros = map_r(moments[0]['observation'][moments[0]['turn'][0]], lambda o: np.zeros_like(o))  # template for padding
        prob_ones = np.ones_like(moments[0]['selected_prob'][moments[0]['turn'][0]])
        act_zeros = np.zeros_like(moments[0]['action'][moments[0]['turn'][0]])

        # data that is changed by training configuration
        if args['turn_based_training'] and not args['observation']:
            obs = [[m['observation'][m['turn'][0]]] for m in moments]
            prob = np.array([[m['selected_prob'][m['turn'][0]]] for m in moments])
            act = np.array([[m['action'][m['turn'][0]]] for m in moments])
        else:
            obs = [[replace_none(m['observation'][player], obs_zeros) for player in players] for m in moments]
            prob = np.array([[replace_none(m['selected_prob'][player], prob_ones) for player in players] for m in moments])
            act = np.array([[replace_none(m['action'][player], act_zeros) for player in players] for m in moments])

        # reshape observation
        obs = rotate(rotate(obs))  # (T, P, ..., ...) -> (P, ..., T, ...) -> (..., T, P, ...)
        obs = bimap_r(obs_zeros, obs, lambda _, o: np.array(o))

        # datum that is not changed by training configuration
        v = np.array([[replace_none(m['value'][player], [0]) for player in players] for m in moments], dtype=np.float32).reshape(len(moments), len(players), -1)
        rew = np.array([[replace_none(m['reward'][player], [0]) for player in players] for m in moments], dtype=np.float32).reshape(len(moments), len(players), -1)
        ret = np.array([[replace_none(m['return'][player], [0]) for player in players] for m in moments], dtype=np.float32).reshape(len(moments), len(players), -1)
        oc = np.array([ep['outcome'][player] for player in players], dtype=np.float32).reshape(1, len(players), -1)

        emask = np.ones((len(moments), 1, 1), dtype=np.float32)  # episode mask
        tmask = np.array([[[m['selected_prob'][player] is not None] for player in players] for m in moments], dtype=np.float32)
        omask = np.array([[[m['observation'][player] is not None] for player in players] for m in moments], dtype=np.float32)

        progress = np.arange(ep['start'], ep['end'], dtype=np.float32)[..., np.newaxis] / ep['total']

        # pad each array if step length is short
        batch_steps = args['burn_in_steps'] + args['forward_steps']
        if len(tmask) < batch_steps:
            pad_len_b = args['burn_in_steps'] - (ep['train_start'] - ep['start'])
            pad_len_a = batch_steps - len(tmask) - pad_len_b
            obs = map_r(obs, lambda o: np.pad(o, [(pad_len_b, pad_len_a)] + [(0, 0)] * (len(o.shape) - 1), 'constant', constant_values=0))
            prob = np.pad(prob, [(pad_len_b, pad_len_a), (0, 0), (0, 0)], 'constant', constant_values=1)
            v = np.concatenate([np.pad(v, [(pad_len_b, 0), (0, 0), (0, 0)], 'constant', constant_values=0), np.tile(oc, [pad_len_a, 1, 1])])
            act = np.pad(act, [(pad_len_b, pad_len_a), (0, 0), (0, 0)], 'constant', constant_values=0)
            rew = np.pad(rew, [(pad_len_b, pad_len_a), (0, 0), (0, 0)], 'constant', constant_values=0)
            ret = np.pad(ret, [(pad_len_b, pad_len_a), (0, 0), (0, 0)], 'constant', constant_values=0)
            emask = np.pad(emask, [(pad_len_b, pad_len_a), (0, 0), (0, 0)], 'constant', constant_values=0)
            tmask = np.pad(tmask, [(pad_len_b, pad_len_a), (0, 0), (0, 0)], 'constant', constant_values=0)
            omask = np.pad(omask, [(pad_len_b, pad_len_a), (0, 0), (0, 0)], 'constant', constant_values=0)
            progress = np.pad(progress, [(pad_len_b, pad_len_a), (0, 0)], 'constant', constant_values=1)

        obss.append(obs)
        datum.append((prob, v, act, oc, rew, ret, emask, tmask, omask, progress))

    obs = to_torch(bimap_r(obs_zeros, rotate(obss), lambda _, o: np.array(o)))
    prob, v, act, oc, rew, ret, emask, tmask, omask, progress = [to_torch(np.array(val)) for val in zip(*datum)]

    return {
        'observation': obs,
        'selected_prob': prob, 'value': v,
        'action': act, 'outcome': oc,
        'reward': rew, 'return': ret,
        'episode_mask': emask,
        'turn_mask': tmask, 'observation_mask': omask,
        'progress': progress,
    }


def forward_prediction(model, hidden, batch, args):
    """Forward calculation via neural network

    Args:
        model (torch.nn.Module): neural network
        hidden: initial hidden state (..., B, P, ...)
        batch (dict): training batch (output of make_batch() function)

    Returns:
        tuple: batch outputs of neural network
    """

    observations = batch['observation']  # (..., B, T, P or 1, ...)
    batch_shape = batch['action'].size()[:3]  # (B, T, P or 1)

    if hidden is None:
        # feed-forward neural network
<<<<<<< HEAD
        obs = map_r(observations, lambda o: o.view(-1, *o.size()[3:]))
        action = batch['action'].view(-1, *batch['action'].size()[3:])
        outputs = model(obs, None, action=action)
    else:
        # sequential computation with RNN
        outputs = {}
        for t in range(batch['turn_mask'].size(1)):
            obs = map_r(observations, lambda o: o[:, t].reshape(-1, *o.size()[3:]))  # (..., B * P, ...)
            action = batch['action'][:, t].view(-1, *batch['action'].size()[3:])
=======
        obs = map_r(observations, lambda o: o.flatten(0, 2))  # (..., B * T * P or 1, ...)
        action = batch['action'].flatten(0, 2)
        action_mask = batch['action_mask'].flatten(0, 2)
        outputs = model(obs, None, action=action, action_mask=action_mask)
        outputs = map_r(outputs, lambda o: o.unflatten(0, batch_shape))  # (..., B, T, P or 1, ...)
    else:
        # sequential computation with RNN
        outputs = {}
        for t in range(batch_shape[1]):
            obs = map_r(observations, lambda o: o[:, t].flatten(0, 1))  # (..., B * P or 1, ...)
            action = batch['action'][:, t].flatten(0, 1)
            action_mask = batch['action_mask'][:, t].flatten(0, 1)
>>>>>>> 22cb711f
            omask_ = batch['observation_mask'][:, t]
            omask = map_r(hidden, lambda h: omask_.view(*h.size()[:2], *([1] * (h.dim() - 2))))
            hidden_ = bimap_r(hidden, omask, lambda h, m: h * m)  # (..., B, P, ...)
            if args['turn_based_training'] and not args['observation']:
                hidden_ = map_r(hidden_, lambda h: h.sum(1))  # (..., B * 1, ...)
            else:
<<<<<<< HEAD
                hidden_ = map_r(hidden_, lambda h: h.view(-1, *h.size()[2:]))  # (..., B * P, ...)
            outputs_ = model(obs, hidden_, action=action)
=======
                hidden_ = map_r(hidden_, lambda h: h.flatten(0, 1))  # (..., B * P, ...)
>>>>>>> 22cb711f
            if t < args['burn_in_steps']:
                model.eval()
                with torch.no_grad():
                    outputs_ = model(obs, hidden_, action=action)
            else:
                if not model.training:
                    model.train()
<<<<<<< HEAD
                outputs_ = model(obs, hidden_, action=action)
=======
                outputs_ = model(obs, hidden_, action=action, action_mask=action_mask)
            outputs_ = map_r(outputs_, lambda o: o.unflatten(0, (batch_shape[0], batch_shape[2])))  # (..., B, P or 1, ...)
>>>>>>> 22cb711f
            for k, o in outputs_.items():
                if k == 'hidden':
                    next_hidden = o
                else:
                    outputs[k] = outputs.get(k, []) + [o]
            hidden = trimap_r(hidden, next_hidden, omask, lambda h, nh, m: h * (1 - m) + nh * m)
        outputs = {k: torch.stack(o, dim=1) for k, o in outputs.items() if o[0] is not None}

    for k, o in outputs.items():
        if k in ['action', 'policy', 'entropy']:
            o = o.mul(batch['turn_mask'])
            if o.size(2) > 1 and batch_shape[2] == 1:  # turn-alternating batch
                o = o.sum(2, keepdim=True)  # gather turn player's policies
            if k == 'policy':
                o = o - batch['action_mask']
            outputs[k] = o
        else:
            # mask valid target values and cumulative rewards
            outputs[k] = o.mul(batch['observation_mask'])

    return outputs


def compose_losses(outputs, log_selected_policies, total_advantages, targets, batch, args):
    """Caluculate loss value

    Returns:
        tuple: losses and statistic values and the number of training data
    """

    tmasks = batch['turn_mask']
    omasks = batch['observation_mask']

    losses = {}
    dcnt = tmasks.sum().item()
    turn_advantages = total_advantages.mul(tmasks).sum(2, keepdim=True)

    losses['p'] = (-log_selected_policies * turn_advantages).sum()
    if 'value' in outputs:
        losses['v'] = ((outputs['value'] - targets['value']) ** 2).mul(omasks).sum() / 2
    if 'return' in outputs:
        losses['r'] = F.smooth_l1_loss(outputs['return'], targets['return'], reduction='none').mul(omasks).sum()

    entropy = outputs['entropy'].mul(tmasks)
    losses['ent'] = entropy.sum()

    base_loss = losses['p'] + losses.get('v', 0) + losses.get('r', 0)
    entropy_loss = entropy.mul(1 - batch['progress'].unsqueeze(-2) * (1 - args['entropy_regularization_decay'])).sum() * -args['entropy_regularization']
    losses['total'] = base_loss + entropy_loss

    return losses, dcnt


def compute_loss(batch, model, hidden, args):
    outputs = forward_prediction(model, hidden, batch, args)
    if args['burn_in_steps'] > 0:
        batch = map_r(batch, lambda v: v[args['burn_in_steps']:])
        outputs = map_r(outputs, lambda v: v[args['burn_in_steps']:])

    actions = batch['action']
    emasks = batch['episode_mask']
    clip_rho_threshold, clip_c_threshold = 1.0, 1.0

    log_selected_b_policies = torch.log(torch.clamp(batch['selected_prob'], 1e-16, 1)) * emasks
    log_selected_t_policies = torch.log(torch.clamp(outputs['selected_prob'], 1e-16, 1)) * emasks

    # thresholds of importance sampling
    log_rhos = log_selected_t_policies.detach() - log_selected_b_policies
    rhos = torch.exp(log_rhos)
    clipped_rhos = torch.clamp(rhos, 0, clip_rho_threshold)
    cs = torch.clamp(rhos, 0, clip_c_threshold)
    outputs_nograd = {k: o.detach() for k, o in outputs.items()}

    if 'value' in outputs_nograd:
        values_nograd = outputs_nograd['value']
        if args['turn_based_training'] and values_nograd.size(2) == 2:  # two player zerosum game
            values_nograd_opponent = -torch.stack([values_nograd[:, :, 1], values_nograd[:, :, 0]], dim=2)
            values_nograd = (values_nograd + values_nograd_opponent) / (batch['observation_mask'].sum(dim=2, keepdim=True) + 1e-8)
        outputs_nograd['value'] = values_nograd * emasks + batch['outcome'] * (1 - emasks)

    # compute targets and advantage
    targets = {}
    advantages = {}

    value_args = outputs_nograd.get('value', None), batch['outcome'], None, args['lambda'], 1, clipped_rhos, cs
    return_args = outputs_nograd.get('return', None), batch['return'], batch['reward'], args['lambda'], args['gamma'], clipped_rhos, cs

    targets['value'], advantages['value'] = compute_target(args['value_target'], *value_args)
    targets['return'], advantages['return'] = compute_target(args['value_target'], *return_args)

    if args['policy_target'] != args['value_target']:
        _, advantages['value'] = compute_target(args['policy_target'], *value_args)
        _, advantages['return'] = compute_target(args['policy_target'], *return_args)

    # compute policy advantage
    total_advantages = clipped_rhos * sum(advantages.values())

    return compose_losses(outputs, log_selected_t_policies, total_advantages, targets, batch, args)


class Batcher:
    def __init__(self, args, episodes):
        self.args = args
        self.episodes = episodes
        self.shutdown_flag = False

        self.executor = MultiProcessJobExecutor(self._worker, self._selector(), self.args['num_batchers'], num_receivers=2)

    def _selector(self):
        while True:
            yield [self.select_episode() for _ in range(self.args['batch_size'])]

    def _worker(self, conn, bid):
        print('started batcher %d' % bid)
        while not self.shutdown_flag:
            episodes = conn.recv()
            batch = make_batch(episodes, self.args)
            conn.send(batch)
        print('finished batcher %d' % bid)

    def run(self):
        self.executor.start()

    def select_episode(self):
        while True:
            ep_idx = random.randrange(min(len(self.episodes), self.args['maximum_episodes']))
            accept_rate = 1 - (len(self.episodes) - 1 - ep_idx) / self.args['maximum_episodes']
            if random.random() < accept_rate:
                break
        ep = self.episodes[ep_idx]
        turn_candidates = 1 + max(0, ep['steps'] - self.args['forward_steps'])  # change start turn by sequence length
        train_st = random.randrange(turn_candidates)
        st = max(0, train_st - self.args['burn_in_steps'])
        ed = min(train_st + self.args['forward_steps'], ep['steps'])
        st_block = st // self.args['compress_steps']
        ed_block = (ed - 1) // self.args['compress_steps'] + 1
        ep_minimum = {
            'args': ep['args'], 'outcome': ep['outcome'],
            'moment': ep['moment'][st_block:ed_block],
            'base': st_block * self.args['compress_steps'],
            'start': st, 'end': ed, 'train_start': train_st, 'total': ep['steps'],
        }
        return ep_minimum

    def batch(self):
        return self.executor.recv()

    def shutdown(self):
        self.shutdown_flag = True
        self.executor.shutdown()


class Trainer:
    def __init__(self, args, model):
        self.episodes = deque()
        self.args = args
        self.gpu = torch.cuda.device_count()
        self.model = model
        self.default_lr = 3e-8
        self.data_cnt_ema = self.args['batch_size'] * self.args['forward_steps']
        self.params = list(self.model.parameters())
        lr = self.default_lr * self.data_cnt_ema
        self.optimizer = optim.Adam(self.params, lr=lr, weight_decay=1e-5) if len(self.params) > 0 else None
        self.steps = 0
        self.lock = threading.Lock()
        self.batcher = Batcher(self.args, self.episodes)
        self.updated_model = None, 0
        self.update_flag = False
        self.shutdown_flag = False

        self.wrapped_model = ModelWrapper(self.model)
        self.trained_model = self.wrapped_model
        if self.gpu > 1:
            self.trained_model = nn.DataParallel(self.wrapped_model)

    def update(self):
        if len(self.episodes) < self.args['minimum_episodes']:
            return None, 0  # return None before training
        self.update_flag = True
        while True:
            time.sleep(0.1)
            model, steps = self.recheck_update()
            if model is not None:
                break
        return model, steps

    def report_update(self, model, steps):
        self.lock.acquire()
        self.update_flag = False
        self.updated_model = model, steps
        self.lock.release()

    def recheck_update(self):
        self.lock.acquire()
        flag = self.update_flag
        self.lock.release()
        return (None, -1) if flag else self.updated_model

    def shutdown(self):
        self.shutdown_flag = True
        self.batcher.shutdown()

    def train(self):
        if self.optimizer is None:  # non-parametric model
            time.sleep(0.1)
            return self.model

        batch_cnt, data_cnt, loss_sum = 0, 0, {}
        if self.gpu > 0:
            self.trained_model.cuda()
        self.trained_model.train()

        while data_cnt == 0 or not (self.update_flag or self.shutdown_flag):
            batch = self.batcher.batch()
            batch_size = batch['value'].size(0)
            player_count = batch['value'].size(2)
            hidden = self.wrapped_model.init_hidden([batch_size, player_count])
            if self.gpu > 0:
                batch = to_gpu(batch)
                hidden = to_gpu(hidden)

            losses, dcnt = compute_loss(batch, self.trained_model, hidden, self.args)

            self.optimizer.zero_grad()
            losses['total'].backward()
            nn.utils.clip_grad_norm_(self.params, 4.0)
            self.optimizer.step()

            batch_cnt += 1
            data_cnt += dcnt
            for k, l in losses.items():
                loss_sum[k] = loss_sum.get(k, 0.0) + l.item()

            self.steps += 1

        print('loss = %s' % ' '.join([k + ':' + '%.3f' % (l / data_cnt) for k, l in loss_sum.items()]))

        self.data_cnt_ema = self.data_cnt_ema * 0.8 + data_cnt / (1e-2 + batch_cnt) * 0.2
        for param_group in self.optimizer.param_groups:
            param_group['lr'] = self.default_lr * self.data_cnt_ema / (1 + self.steps * 1e-5)
        self.model.cpu()
        self.model.eval()
        return copy.deepcopy(self.model)

    def run(self):
        print('waiting training')
        while not self.shutdown_flag:
            if len(self.episodes) < self.args['minimum_episodes']:
                time.sleep(1)
                continue
            if self.steps == 0 and self.optimizer is not None:
                self.batcher.run()
                print('started training')
            model = self.train()
            self.report_update(model, self.steps)
        print('finished training')


class Learner:
    def __init__(self, args, net=None, remote=False):
        train_args = args['train_args']
        env_args = args['env_args']
        train_args['env'] = env_args
        args = train_args

        self.args = args
        random.seed(args['seed'])

        self.env = make_env(env_args)
        eval_modify_rate = (args['update_episodes'] ** 0.85) / args['update_episodes']
        self.eval_rate = max(args['eval_rate'], eval_modify_rate)
        self.shutdown_flag = False
        self.flags = set()

        # trained datum
        self.model_epoch = self.args['restart_epoch']
        self.model = net if net is not None else self.env.net()
        if self.model_epoch > 0:
            self.model.load_state_dict(torch.load(self.model_path(self.model_epoch)), strict=False)

        # generated datum
        self.generation_results = {}
        self.num_episodes = 0

        # evaluated datum
        self.results = {}
        self.results_per_opponent = {}
        self.num_results = 0

        # multiprocess or remote connection
        self.worker = WorkerServer(args) if remote else WorkerCluster(args)

        # thread connection
        self.trainer = Trainer(args, self.model)

    def shutdown(self):
        self.shutdown_flag = True
        self.trainer.shutdown()
        self.worker.shutdown()
        self.thread.join()

    def model_path(self, model_id):
        return os.path.join('models', str(model_id) + '.pth')

    def latest_model_path(self):
        return os.path.join('models', 'latest.pth')

    def update_model(self, model, steps):
        # get latest model and save it
        print('updated model(%d)' % steps)
        self.model_epoch += 1
        self.model = model
        os.makedirs('models', exist_ok=True)
        torch.save(model.state_dict(), self.model_path(self.model_epoch))
        torch.save(model.state_dict(), self.latest_model_path())

    def feed_episodes(self, episodes):
        # analyze generated episodes
        for episode in episodes:
            if episode is None:
                continue
            for p in episode['args']['player']:
                model_id = episode['args']['model_id'][p]
                outcome = episode['outcome'][p]
                n, r, r2 = self.generation_results.get(model_id, (0, 0, 0))
                self.generation_results[model_id] = n + 1, r + outcome, r2 + outcome ** 2

        # store generated episodes
        self.trainer.episodes.extend([e for e in episodes if e is not None])

        mem_percent = psutil.virtual_memory().percent
        mem_ok = mem_percent <= 95
        maximum_episodes = self.args['maximum_episodes'] if mem_ok else int(len(self.trainer.episodes) * 95 / mem_percent)

        if not mem_ok and 'memory_over' not in self.flags:
            warnings.warn("memory usage %.1f%% with buffer size %d" % (mem_percent, len(self.trainer.episodes)))
            self.flags.add('memory_over')

        while len(self.trainer.episodes) > maximum_episodes:
            self.trainer.episodes.popleft()

    def feed_results(self, results):
        # store evaluation results
        for result in results:
            if result is None:
                continue
            for p in result['args']['player']:
                model_id = result['args']['model_id'][p]
                res = result['result'][p]
                n, r, r2 = self.results.get(model_id, (0, 0, 0))
                self.results[model_id] = n + 1, r + res, r2 + res ** 2

                if model_id not in self.results_per_opponent:
                    self.results_per_opponent[model_id] = {}
                opponent = result['opponent']
                n, r, r2 = self.results_per_opponent[model_id].get(opponent, (0, 0, 0))
                self.results_per_opponent[model_id][opponent] = n + 1, r + res, r2 + res ** 2

    def update(self):
        # call update to every component
        print()
        print('epoch %d' % self.model_epoch)

        if self.model_epoch not in self.results:
            print('win rate = Nan (0)')
        else:
            def output_wp(name, results):
                n, r, r2 = results
                mean = r / (n + 1e-6)
                name_tag = ' (%s)' % name if name != '' else ''
                print('win rate%s = %.3f (%.1f / %d)' % (name_tag, (mean + 1) / 2, (r + n) / 2, n))

            if len(self.args.get('eval', {}).get('opponent', [])) <= 1:
                output_wp('', self.results[self.model_epoch])
            else:
                output_wp('total', self.results[self.model_epoch])
                for key in sorted(list(self.results_per_opponent[self.model_epoch])):
                    output_wp(key, self.results_per_opponent[self.model_epoch][key])

        if self.model_epoch not in self.generation_results:
            print('generation stats = Nan (0)')
        else:
            n, r, r2 = self.generation_results[self.model_epoch]
            mean = r / (n + 1e-6)
            std = (r2 / (n + 1e-6) - mean ** 2) ** 0.5
            print('generation stats = %.3f +- %.3f' % (mean, std))

        model, steps = self.trainer.update()
        if model is None:
            model = self.model
        self.update_model(model, steps)

        # clear flags
        self.flags = set()

    def server(self):
        # central conductor server
        # returns as list if getting multiple requests as list
        print('started server')
        prev_update_episodes = self.args['minimum_episodes']
        while self.model_epoch < self.args['epochs'] or self.args['epochs'] < 0:
            # no update call before storing minimum number of episodes + 1 age
            next_update_episodes = prev_update_episodes + self.args['update_episodes']
            while not self.shutdown_flag and self.num_episodes < next_update_episodes:
                conn, (req, data) = self.worker.recv()
                multi_req = isinstance(data, list)
                if not multi_req:
                    data = [data]
                send_data = []

                if req == 'args':
                    for _ in data:
                        args = {'model_id': {}}

                        # decide role
                        if self.num_results < self.eval_rate * self.num_episodes:
                            args['role'] = 'e'
                        else:
                            args['role'] = 'g'

                        if args['role'] == 'g':
                            # genatation configuration
                            args['player'] = self.env.players()
                            for p in self.env.players():
                                if p in args['player']:
                                    args['model_id'][p] = self.model_epoch
                                else:
                                    args['model_id'][p] = -1
                            self.num_episodes += 1
                            if self.num_episodes % 100 == 0:
                                print(self.num_episodes, end=' ', flush=True)

                        elif args['role'] == 'e':
                            # evaluation configuration
                            args['player'] = [self.env.players()[self.num_results % len(self.env.players())]]
                            for p in self.env.players():
                                if p in args['player']:
                                    args['model_id'][p] = self.model_epoch
                                else:
                                    args['model_id'][p] = -1
                            self.num_results += 1

                        send_data.append(args)

                elif req == 'episode':
                    # report generated episodes
                    self.feed_episodes(data)
                    send_data = [None] * len(data)

                elif req == 'result':
                    # report evaluation results
                    self.feed_results(data)
                    send_data = [None] * len(data)

                elif req == 'model':
                    for model_id in data:
                        model = self.model
                        if model_id != self.model_epoch and model_id > 0:
                            try:
                                model = copy.deepcopy(self.model)
                                model.load_state_dict(torch.load(self.model_path(model_id)), strict=False)
                            except:
                                # return latest model if failed to load specified model
                                pass
                        send_data.append(pickle.dumps(model))

                if not multi_req and len(send_data) == 1:
                    send_data = send_data[0]
                self.worker.send(conn, send_data)
            prev_update_episodes = next_update_episodes
            self.update()
        print('finished server')

    def run(self):
        try:
            # open training thread
            self.thread = threading.Thread(target=self.trainer.run)
            self.thread.start()
            # open generator, evaluator
            self.worker.run()
            self.server()

        finally:
            self.shutdown()


def train_main(args):
    prepare_env(args['env_args'])  # preparing environment is needed in stand-alone mode
    learner = Learner(args=args)
    learner.run()


def train_server_main(args):
    learner = Learner(args=args, remote=True)
    learner.run()<|MERGE_RESOLUTION|>--- conflicted
+++ resolved
@@ -135,20 +135,8 @@
 
     if hidden is None:
         # feed-forward neural network
-<<<<<<< HEAD
-        obs = map_r(observations, lambda o: o.view(-1, *o.size()[3:]))
-        action = batch['action'].view(-1, *batch['action'].size()[3:])
-        outputs = model(obs, None, action=action)
-    else:
-        # sequential computation with RNN
-        outputs = {}
-        for t in range(batch['turn_mask'].size(1)):
-            obs = map_r(observations, lambda o: o[:, t].reshape(-1, *o.size()[3:]))  # (..., B * P, ...)
-            action = batch['action'][:, t].view(-1, *batch['action'].size()[3:])
-=======
         obs = map_r(observations, lambda o: o.flatten(0, 2))  # (..., B * T * P or 1, ...)
         action = batch['action'].flatten(0, 2)
-        action_mask = batch['action_mask'].flatten(0, 2)
         outputs = model(obs, None, action=action, action_mask=action_mask)
         outputs = map_r(outputs, lambda o: o.unflatten(0, batch_shape))  # (..., B, T, P or 1, ...)
     else:
@@ -157,20 +145,13 @@
         for t in range(batch_shape[1]):
             obs = map_r(observations, lambda o: o[:, t].flatten(0, 1))  # (..., B * P or 1, ...)
             action = batch['action'][:, t].flatten(0, 1)
-            action_mask = batch['action_mask'][:, t].flatten(0, 1)
->>>>>>> 22cb711f
             omask_ = batch['observation_mask'][:, t]
             omask = map_r(hidden, lambda h: omask_.view(*h.size()[:2], *([1] * (h.dim() - 2))))
             hidden_ = bimap_r(hidden, omask, lambda h, m: h * m)  # (..., B, P, ...)
             if args['turn_based_training'] and not args['observation']:
                 hidden_ = map_r(hidden_, lambda h: h.sum(1))  # (..., B * 1, ...)
             else:
-<<<<<<< HEAD
-                hidden_ = map_r(hidden_, lambda h: h.view(-1, *h.size()[2:]))  # (..., B * P, ...)
-            outputs_ = model(obs, hidden_, action=action)
-=======
                 hidden_ = map_r(hidden_, lambda h: h.flatten(0, 1))  # (..., B * P, ...)
->>>>>>> 22cb711f
             if t < args['burn_in_steps']:
                 model.eval()
                 with torch.no_grad():
@@ -178,12 +159,8 @@
             else:
                 if not model.training:
                     model.train()
-<<<<<<< HEAD
                 outputs_ = model(obs, hidden_, action=action)
-=======
-                outputs_ = model(obs, hidden_, action=action, action_mask=action_mask)
             outputs_ = map_r(outputs_, lambda o: o.unflatten(0, (batch_shape[0], batch_shape[2])))  # (..., B, P or 1, ...)
->>>>>>> 22cb711f
             for k, o in outputs_.items():
                 if k == 'hidden':
                     next_hidden = o
@@ -193,11 +170,11 @@
         outputs = {k: torch.stack(o, dim=1) for k, o in outputs.items() if o[0] is not None}
 
     for k, o in outputs.items():
-        if k in ['action', 'policy', 'entropy']:
+        if k in ['action', 'selected_prob', 'entropy']:
             o = o.mul(batch['turn_mask'])
             if o.size(2) > 1 and batch_shape[2] == 1:  # turn-alternating batch
                 o = o.sum(2, keepdim=True)  # gather turn player's policies
-            if k == 'policy':
+            if k == 'selected_prob':
                 o = o - batch['action_mask']
             outputs[k] = o
         else:
