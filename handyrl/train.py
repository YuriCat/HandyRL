--- conflicted
+++ resolved
@@ -233,25 +233,13 @@
     cs = torch.clamp(rhos, 0, clip_c_threshold)
     outputs_nograd = {k: o.detach() for k, o in outputs.items()}
 
-<<<<<<< HEAD
     for key in ['value', 'qvalue']:
         if key in outputs_nograd:
             values_nograd = outputs_nograd[key]
-            if values_nograd.size(2) == 2:  # two player zerosum game
+            if args['turn_based_training'] and values_nograd.size(2) == 2:  # two player zerosum game
                 values_nograd_opponent = -torch.stack([values_nograd[:, :, 1], values_nograd[:, :, 0]], dim=2)
-                if args['observation']:
-                    values_nograd = (values_nograd + values_nograd_opponent) / 2
-                else:
-                    values_nograd = values_nograd + values_nograd_opponent
+                values_nograd = (values_nograd + values_nograd_opponent) / (batch['observation_mask'].sum(dim=2, keepdim=True) + 1e-8)
             outputs_nograd[key] = values_nograd * emasks + batch['outcome'] * (1 - emasks)
-=======
-    if 'value' in outputs_nograd:
-        values_nograd = outputs_nograd['value']
-        if args['turn_based_training'] and values_nograd.size(2) == 2:  # two player zerosum game
-            values_nograd_opponent = -torch.stack([values_nograd[:, :, 1], values_nograd[:, :, 0]], dim=2)
-            values_nograd = (values_nograd + values_nograd_opponent) / (batch['observation_mask'].sum(dim=2, keepdim=True) + 1e-8)
-        outputs_nograd['value'] = values_nograd * emasks + batch['outcome'] * (1 - emasks)
->>>>>>> f9d7e82e
 
     # compute targets and advantage
     targets = {}
