# Copyright (c) 2020 DeNA Co., Ltd.
# Licensed under The MIT License [see LICENSE for details]

# training

import os
import time
import copy
import threading
import random
import bz2
import pickle
import warnings
import queue
from collections import deque

import numpy as np
import torch
import torch.nn as nn
import torch.nn.functional as F
import torch.distributions as dist
import torch.optim as optim
import psutil

from .environment import prepare_env, make_env
from .util import map_r, bimap_r, trimap_r, rotate
from .model import to_torch, to_gpu, ModelWrapper
from .losses import compute_target
from .connection import MultiProcessJobExecutor
from .worker import WorkerCluster, WorkerServer


def make_batch(episodes, args):
    """Making training batch

    Args:
        episodes (Iterable): list of episodes
        args (dict): training configuration

    Returns:
        dict: PyTorch input and target tensors

    Note:
        Basic data shape is (B, T, P, ...) .
        (B is batch size, T is time length, P is player count)
    """

    obss, datum = [], []

    def replace_none(a, b):
        return a if a is not None else b

    for ep in episodes:
        moments_ = sum([pickle.loads(bz2.decompress(ms)) for ms in ep['moment']], [])
        moments = moments_[ep['start'] - ep['base']:ep['end'] - ep['base']]
        players = list(moments[0]['observation'].keys())
        if not args['turn_based_training']:  # solo training
            players = [random.choice(players)]

        # template for padding
        obs_zeros = map_r(moments[0]['observation'][moments[0]['turn'][0]], lambda o: np.zeros_like(o))
        amask_zeros = np.zeros_like(moments[0]['action_mask'][moments[0]['turn'][0]])

        # data that is changed by training configuration
        if args['turn_based_training'] and not args['observation']:
            obs = [[m['observation'][m['turn'][0]]] for m in moments]
            prob = np.array([[[m['selected_prob'][m['turn'][0]]]] for m in moments])
            act = np.array([[m['action'][m['turn'][0]]] for m in moments], dtype=np.int64)[..., np.newaxis]
            amask = np.array([[m['action_mask'][m['turn'][0]]] for m in moments])
        else:
            obs = [[replace_none(m['observation'][player], obs_zeros) for player in players] for m in moments]
            prob = np.array([[[replace_none(m['selected_prob'][player], 1.0)] for player in players] for m in moments])
            act = np.array([[replace_none(m['action'][player], 0) for player in players] for m in moments], dtype=np.int64)[..., np.newaxis]
            amask = np.array([[replace_none(m['action_mask'][player], amask_zeros + 1e32) for player in players] for m in moments])

        # reshape observation
        obs = rotate(rotate(obs))  # (T, P, ..., ...) -> (P, ..., T, ...) -> (..., T, P, ...)
        obs = bimap_r(obs_zeros, obs, lambda _, o: np.array(o))

        # datum that is not changed by training configuration
        v = np.array([[replace_none(m['value'][player], [0]) for player in players] for m in moments], dtype=np.float32).reshape(len(moments), len(players), -1)
        rew = np.array([[replace_none(m['reward'][player], [0]) for player in players] for m in moments], dtype=np.float32).reshape(len(moments), len(players), -1)
        ret = np.array([[replace_none(m['return'][player], [0]) for player in players] for m in moments], dtype=np.float32).reshape(len(moments), len(players), -1)
        oc = np.array([ep['outcome'][player] for player in players], dtype=np.float32).reshape(1, len(players), -1)

        emask = np.ones((len(moments), 1, 1), dtype=np.float32)  # episode mask
        tmask = np.array([[[m['selected_prob'][player] is not None] for player in players] for m in moments], dtype=np.float32)
        omask = np.array([[[m['observation'][player] is not None] for player in players] for m in moments], dtype=np.float32)

        progress = np.arange(ep['start'], ep['end'], dtype=np.float32)[..., np.newaxis] / ep['total']

        # pad each array if step length is short
        batch_steps = args['burn_in_steps'] + args['forward_steps']
        if len(tmask) < batch_steps:
            pad_len_b = args['burn_in_steps'] - (ep['train_start'] - ep['start'])
            pad_len_a = batch_steps - len(tmask) - pad_len_b
            obs = map_r(obs, lambda o: np.pad(o, [(pad_len_b, pad_len_a)] + [(0, 0)] * (len(o.shape) - 1), 'constant', constant_values=0))
            prob = np.pad(prob, [(pad_len_b, pad_len_a), (0, 0), (0, 0)], 'constant', constant_values=1)
            v = np.concatenate([np.pad(v, [(pad_len_b, 0), (0, 0), (0, 0)], 'constant', constant_values=0), np.tile(oc, [pad_len_a, 1, 1])])
            act = np.pad(act, [(pad_len_b, pad_len_a), (0, 0), (0, 0)], 'constant', constant_values=0)
            rew = np.pad(rew, [(pad_len_b, pad_len_a), (0, 0), (0, 0)], 'constant', constant_values=0)
            ret = np.pad(ret, [(pad_len_b, pad_len_a), (0, 0), (0, 0)], 'constant', constant_values=0)
            emask = np.pad(emask, [(pad_len_b, pad_len_a), (0, 0), (0, 0)], 'constant', constant_values=0)
            tmask = np.pad(tmask, [(pad_len_b, pad_len_a), (0, 0), (0, 0)], 'constant', constant_values=0)
            omask = np.pad(omask, [(pad_len_b, pad_len_a), (0, 0), (0, 0)], 'constant', constant_values=0)
            amask = np.pad(amask, [(pad_len_b, pad_len_a), (0, 0), (0, 0)], 'constant', constant_values=1e32)
            progress = np.pad(progress, [(pad_len_b, pad_len_a), (0, 0)], 'constant', constant_values=1)

        obss.append(obs)
        datum.append((prob, v, act, oc, rew, ret, emask, tmask, omask, amask, progress))

    obs = to_torch(bimap_r(obs_zeros, rotate(obss), lambda _, o: np.array(o)))
    prob, v, act, oc, rew, ret, emask, tmask, omask, amask, progress = [to_torch(np.array(val)) for val in zip(*datum)]

    return {
        'observation': obs,
        'selected_prob': prob,
        'value': v,
        'action': act, 'outcome': oc,
        'reward': rew, 'return': ret,
        'episode_mask': emask,
        'turn_mask': tmask, 'observation_mask': omask,
        'action_mask': amask,
        'progress': progress,
    }


def forward_prediction(model, hidden, batch, args):
    """Forward calculation via neural network

    Args:
        model (torch.nn.Module): neural network
        hidden: initial hidden state (..., B, P, ...)
        batch (dict): training batch (output of make_batch() function)

    Returns:
        tuple: batch outputs of neural network
    """

    observations = batch['observation']  # (..., B, T, P or 1, ...)
    batch_shape = batch['action'].size()[:3]  # (B, T, P or 1)

    if hidden is None:
        # feed-forward neural network
        obs = map_r(observations, lambda o: o.flatten(0, 2))  # (..., B * T * P or 1, ...)
        outputs = model(obs, None)
        outputs = map_r(outputs, lambda o: o.unflatten(0, batch_shape))  # (..., B, T, P or 1, ...)
    else:
        # sequential computation with RNN
        outputs = {}
        for t in range(batch_shape[1]):
            obs = map_r(observations, lambda o: o[:, t].flatten(0, 1))  # (..., B * P or 1, ...)
            omask_ = batch['observation_mask'][:, t]
            omask = map_r(hidden, lambda h: omask_.view(*h.size()[:2], *([1] * (h.dim() - 2))))
            hidden_ = bimap_r(hidden, omask, lambda h, m: h * m)  # (..., B, P, ...)
            if args['turn_based_training'] and not args['observation']:
                hidden_ = map_r(hidden_, lambda h: h.sum(1))  # (..., B * 1, ...)
            else:
                hidden_ = map_r(hidden_, lambda h: h.flatten(0, 1))  # (..., B * P, ...)
            if t < args['burn_in_steps']:
                model.eval()
                with torch.no_grad():
                    outputs_ = model(obs, hidden_)
            else:
                if not model.training:
                    model.train()
                outputs_ = model(obs, hidden_)
            outputs_ = map_r(outputs_, lambda o: o.unflatten(0, (batch_shape[0], batch_shape[2])))  # (..., B, P or 1, ...)
            for k, o in outputs_.items():
                if k == 'hidden':
                    next_hidden = o
                else:
                    outputs[k] = outputs.get(k, []) + [o]
            hidden = trimap_r(hidden, next_hidden, omask, lambda h, nh, m: h * (1 - m) + nh * m)
        outputs = {k: torch.stack(o, dim=1) for k, o in outputs.items() if o[0] is not None}

    for k, o in outputs.items():
        if k == 'policy':
            o = o.mul(batch['turn_mask'])
            if o.size(2) > 1 and batch_shape[2] == 1:  # turn-alternating batch
                o = o.sum(2, keepdim=True)  # gather turn player's policies
            outputs[k] = o - batch['action_mask']
        else:
            # mask valid target values and cumulative rewards
            outputs[k] = o.mul(batch['observation_mask'])

    return outputs


def compose_losses(outputs, log_selected_policies, total_advantages, targets, batch, args):
    """Caluculate loss value

    Returns:
        tuple: losses and statistic values and the number of training data
    """

    tmasks = batch['turn_mask']
    omasks = batch['observation_mask']

    losses = {}
    dcnt = tmasks.sum().item()

    losses['p'] = (-log_selected_policies * total_advantages).mul(tmasks).sum()
    if 'value' in outputs:
        losses['v'] = ((outputs['value'] - targets['value']) ** 2).mul(omasks).sum() / 2
    if 'return' in outputs:
        losses['r'] = F.smooth_l1_loss(outputs['return'], targets['return'], reduction='none').mul(omasks).sum()

    entropy = dist.Categorical(logits=outputs['policy']).entropy().mul(tmasks.sum(-1))
    losses['ent'] = entropy.sum()

    base_loss = losses['p'] + losses.get('v', 0) + losses.get('r', 0)
    entropy_loss = entropy.mul(1 - batch['progress'] * (1 - args['entropy_regularization_decay'])).sum() * -args['entropy_regularization']
    losses['total'] = base_loss + entropy_loss

    return losses, dcnt


def compute_loss(batch, model, hidden, args):
    outputs = forward_prediction(model, hidden, batch, args)
    if args['burn_in_steps'] > 0:
        batch = map_r(batch, lambda v: v[:, args['burn_in_steps']:] if v.size(1) > 1 else v)
        outputs = map_r(outputs, lambda v: v[:, args['burn_in_steps']:])

    actions = batch['action']
    emasks = batch['episode_mask']
    clip_rho_threshold, clip_c_threshold = 1.0, 1.0

    log_selected_b_policies = torch.log(torch.clamp(batch['selected_prob'], 1e-16, 1)) * emasks
    log_selected_t_policies = F.log_softmax(outputs['policy'], dim=-1).gather(-1, actions) * emasks

    # thresholds of importance sampling
    log_rhos = log_selected_t_policies.detach() - log_selected_b_policies
    rhos = torch.exp(log_rhos)
    clipped_rhos = torch.clamp(rhos, 0, clip_rho_threshold)
    cs = torch.clamp(rhos, 0, clip_c_threshold)
    outputs_nograd = {k: o.detach() for k, o in outputs.items()}

    if 'value' in outputs_nograd:
        values_nograd = outputs_nograd['value']
        if args['turn_based_training'] and values_nograd.size(2) == 2:  # two player zerosum game
            values_nograd_opponent = -torch.stack([values_nograd[:, :, 1], values_nograd[:, :, 0]], dim=2)
            values_nograd = (values_nograd + values_nograd_opponent) / (batch['observation_mask'].sum(dim=2, keepdim=True) + 1e-8)
        outputs_nograd['value'] = values_nograd * emasks + batch['outcome'] * (1 - emasks)

    # compute targets and advantage
    targets = {}
    advantages = {}

    value_args = outputs_nograd.get('value', None), batch['outcome'], None, args['lambda'], 1, clipped_rhos, cs
    return_args = outputs_nograd.get('return', None), batch['return'], batch['reward'], args['lambda'], args['gamma'], clipped_rhos, cs

    targets['value'], advantages['value'] = compute_target(args['value_target'], *value_args)
    targets['return'], advantages['return'] = compute_target(args['value_target'], *return_args)

    if args['policy_target'] != args['value_target']:
        _, advantages['value'] = compute_target(args['policy_target'], *value_args)
        _, advantages['return'] = compute_target(args['policy_target'], *return_args)

    # compute policy advantage
    total_advantages = clipped_rhos * sum(advantages.values())

    return compose_losses(outputs, log_selected_t_policies, total_advantages, targets, batch, args)


class Batcher:
    def __init__(self, args, episodes):
        self.args = args
        self.episodes = episodes
        self.executor = MultiProcessJobExecutor(self._worker, self._selector(), self.args['num_batchers'])

    def _selector(self):
        while True:
            yield [self.select_episode() for _ in range(self.args['batch_size'])]

    def _worker(self, conn, bid):
        print('started batcher %d' % bid)
        while True:
            episodes = conn.recv()
            batch = make_batch(episodes, self.args)
            conn.send(batch)
        print('finished batcher %d' % bid)

    def run(self):
        self.executor.start()

    def select_episode(self):
        while True:
            ep_idx = random.randrange(min(len(self.episodes), self.args['maximum_episodes']))
            accept_rate = 1 - (len(self.episodes) - 1 - ep_idx) / self.args['maximum_episodes']
            if random.random() < accept_rate:
                break
        ep = self.episodes[ep_idx]
        turn_candidates = 1 + max(0, ep['steps'] - self.args['forward_steps'])  # change start turn by sequence length
        train_st = random.randrange(turn_candidates)
        st = max(0, train_st - self.args['burn_in_steps'])
        ed = min(train_st + self.args['forward_steps'], ep['steps'])
        st_block = st // self.args['compress_steps']
        ed_block = (ed - 1) // self.args['compress_steps'] + 1
        ep_minimum = {
            'args': ep['args'], 'outcome': ep['outcome'],
            'moment': ep['moment'][st_block:ed_block],
            'base': st_block * self.args['compress_steps'],
            'start': st, 'end': ed, 'train_start': train_st, 'total': ep['steps'],
        }
        return ep_minimum

    def batch(self):
        return self.executor.recv()


class Trainer:
    def __init__(self, args, model):
        self.episodes = deque()
        self.args = args
        self.gpu = torch.cuda.device_count()
        self.model = model
        self.default_lr = 3e-8
        self.data_cnt_ema = self.args['batch_size'] * self.args['forward_steps']
        self.params = list(self.model.parameters())
        lr = self.default_lr * self.data_cnt_ema
        self.optimizer = optim.Adam(self.params, lr=lr, weight_decay=1e-5) if len(self.params) > 0 else None
        self.steps = 0
        self.batcher = Batcher(self.args, self.episodes)
        self.update_flag = False
        self.update_queue = queue.Queue(maxsize=1)

        self.wrapped_model = ModelWrapper(self.model)
        self.trained_model = self.wrapped_model
        if self.gpu > 1:
            self.trained_model = nn.DataParallel(self.wrapped_model)

    def update(self):
        self.update_flag = True
        model, steps = self.update_queue.get()
        return model, steps

    def train(self):
        if self.optimizer is None:  # non-parametric model
            time.sleep(0.1)
            return self.model

        batch_cnt, data_cnt, loss_sum = 0, 0, {}
        if self.gpu > 0:
            self.trained_model.cuda()
        self.trained_model.train()

        while data_cnt == 0 or not self.update_flag:
            batch = self.batcher.batch()
            batch_size = batch['value'].size(0)
            player_count = batch['value'].size(2)
            hidden = self.wrapped_model.init_hidden([batch_size, player_count])
            if self.gpu > 0:
                batch = to_gpu(batch)
                hidden = to_gpu(hidden)

            losses, dcnt = compute_loss(batch, self.trained_model, hidden, self.args)

            self.optimizer.zero_grad()
            losses['total'].backward()
            nn.utils.clip_grad_norm_(self.params, 4.0)
            self.optimizer.step()

            batch_cnt += 1
            data_cnt += dcnt
            for k, l in losses.items():
                loss_sum[k] = loss_sum.get(k, 0.0) + l.item()

            self.steps += 1

        print('loss = %s' % ' '.join([k + ':' + '%.3f' % (l / data_cnt) for k, l in loss_sum.items()]))

        self.data_cnt_ema = self.data_cnt_ema * 0.8 + data_cnt / (1e-2 + batch_cnt) * 0.2
        for param_group in self.optimizer.param_groups:
            param_group['lr'] = self.default_lr * self.data_cnt_ema / (1 + self.steps * 1e-5)
        self.model.cpu()
        self.model.eval()
        return copy.deepcopy(self.model)

    def run(self):
        print('waiting training')
        while len(self.episodes) < self.args['minimum_episodes']:
            time.sleep(1)
        if self.optimizer is not None:
            self.batcher.run()
            print('started training')
        while True:
            model = self.train()
            self.update_flag = False
            self.update_queue.put((model, self.steps))
        print('finished training')


class Learner:
    def __init__(self, args, net=None, remote=False):
        train_args = args['train_args']
        env_args = args['env_args']
        train_args['env'] = env_args
        args = train_args

        self.args = args
        random.seed(args['seed'])

        self.env = make_env(env_args)
        eval_modify_rate = (args['update_episodes'] ** 0.85) / args['update_episodes']
        self.eval_rate = max(args['eval_rate'], eval_modify_rate)
        self.flags = set()

        # trained datum
        self.model_epoch = self.args['restart_epoch']
        self.model = net if net is not None else self.env.net()
        if self.model_epoch > 0:
            self.model.load_state_dict(torch.load(self.model_path(self.model_epoch)), strict=False)

        # generated datum
        self.generation_results = {}
        self.num_episodes = 0
        self.num_returned_episodes = 0

        # evaluated datum
        self.results = {}
        self.results_per_opponent = {}
        self.num_results = 0

        # multiprocess or remote connection
        self.worker = WorkerServer(args) if remote else WorkerCluster(args)

        # thread connection
        self.trainer = Trainer(args, self.model)

    def model_path(self, model_id):
        return os.path.join('models', str(model_id) + '.pth')

    def latest_model_path(self):
        return os.path.join('models', 'latest.pth')

    def update_model(self, model, steps):
        # get latest model and save it
        print('updated model(%d)' % steps)
        self.model_epoch += 1
        self.model = model
        os.makedirs('models', exist_ok=True)
        torch.save(model.state_dict(), self.model_path(self.model_epoch))
        torch.save(model.state_dict(), self.latest_model_path())

    def feed_episodes(self, episodes):
        # analyze generated episodes
        for episode in episodes:
            if episode is None:
                continue
            for p in episode['args']['player']:
                model_id = episode['args']['model_id'][p]
                outcome = episode['outcome'][p]
                n, r, r2 = self.generation_results.get(model_id, (0, 0, 0))
                self.generation_results[model_id] = n + 1, r + outcome, r2 + outcome ** 2
            self.num_returned_episodes += 1
            if self.num_returned_episodes % 100 == 0:
                print(self.num_returned_episodes, end=' ', flush=True)

        # store generated episodes
        self.trainer.episodes.extend([e for e in episodes if e is not None])

        mem_percent = psutil.virtual_memory().percent
        mem_ok = mem_percent <= 95
        maximum_episodes = self.args['maximum_episodes'] if mem_ok else int(len(self.trainer.episodes) * 95 / mem_percent)

        if not mem_ok and 'memory_over' not in self.flags:
            warnings.warn("memory usage %.1f%% with buffer size %d" % (mem_percent, len(self.trainer.episodes)))
            self.flags.add('memory_over')

        while len(self.trainer.episodes) > maximum_episodes:
            self.trainer.episodes.popleft()

    def feed_results(self, results):
        # store evaluation results
        for result in results:
            if result is None:
                continue
            for p in result['args']['player']:
                model_id = result['args']['model_id'][p]
                res = result['result'][p]
                n, r, r2 = self.results.get(model_id, (0, 0, 0))
                self.results[model_id] = n + 1, r + res, r2 + res ** 2

                if model_id not in self.results_per_opponent:
                    self.results_per_opponent[model_id] = {}
                opponent = result['opponent']
                n, r, r2 = self.results_per_opponent[model_id].get(opponent, (0, 0, 0))
                self.results_per_opponent[model_id][opponent] = n + 1, r + res, r2 + res ** 2

    def update(self):
        # call update to every component
        print()
        print('epoch %d' % self.model_epoch)

        if self.model_epoch not in self.results:
            print('win rate = Nan (0)')
        else:
            def output_wp(name, results):
                n, r, r2 = results
                mean = r / (n + 1e-6)
                name_tag = ' (%s)' % name if name != '' else ''
                print('win rate%s = %.3f (%.1f / %d)' % (name_tag, (mean + 1) / 2, (r + n) / 2, n))

            keys = self.results_per_opponent[self.model_epoch]
            if len(self.args.get('eval', {}).get('opponent', [])) <= 1 and len(keys) <= 1:
                output_wp('', self.results[self.model_epoch])
            else:
                output_wp('total', self.results[self.model_epoch])
                for key in sorted(list(self.results_per_opponent[self.model_epoch])):
                    output_wp(key, self.results_per_opponent[self.model_epoch][key])

        if self.model_epoch not in self.generation_results:
            print('generation stats = Nan (0)')
        else:
            n, r, r2 = self.generation_results[self.model_epoch]
            mean = r / (n + 1e-6)
            std = (r2 / (n + 1e-6) - mean ** 2) ** 0.5
            print('generation stats = %.3f +- %.3f' % (mean, std))

        model, steps = self.trainer.update()
        if model is None:
            model = self.model
        self.update_model(model, steps)

        # clear flags
        self.flags = set()

    def server(self):
        # central conductor server
        # returns as list if getting multiple requests as list
        print('started server')
        prev_update_episodes = self.args['minimum_episodes']
<<<<<<< HEAD
        while self.model_epoch < self.args['epochs'] or self.args['epochs'] < 0:
            # no update call before storing minimum number of episodes + 1 age
            next_update_episodes = prev_update_episodes + self.args['update_episodes']
            while self.num_returned_episodes < next_update_episodes:
                conn, (req, data) = self.worker.recv()
                multi_req = isinstance(data, list)
                if not multi_req:
                    data = [data]
                send_data = []

                if req == 'args':
=======
        # no update call before storing minimum number of episodes + 1 epoch
        next_update_episodes = prev_update_episodes + self.args['update_episodes']

        while len(self.worker.conns) > 0:
            try:
                conn, (req, data) = self.worker.recv(timeout=0.3)
            except queue.Empty:
                continue

            multi_req = isinstance(data, list)
            if not multi_req:
                data = [data]
            send_data = []

            if req == 'args':
                if self.shutdown_flag:
                    send_data = [None] * len(data)
                else:
>>>>>>> 50a22183
                    for _ in data:
                        args = {'model_id': {}}

                        # decide role
                        if self.num_results < self.eval_rate * self.num_episodes:
                            args['role'] = 'e'
                        else:
                            args['role'] = 'g'

                        if args['role'] == 'g':
                            # genatation configuration
                            args['player'] = self.env.players()
                            for p in self.env.players():
                                if p in args['player']:
                                    args['model_id'][p] = self.model_epoch
                                else:
                                    args['model_id'][p] = -1
                            self.num_episodes += 1

                        elif args['role'] == 'e':
                            # evaluation configuration
                            args['player'] = [self.env.players()[self.num_results % len(self.env.players())]]
                            for p in self.env.players():
                                if p in args['player']:
                                    args['model_id'][p] = self.model_epoch
                                else:
                                    args['model_id'][p] = -1
                            self.num_results += 1

                        send_data.append(args)

            elif req == 'episode':
                # report generated episodes
                self.feed_episodes(data)
                send_data = [None] * len(data)

            elif req == 'result':
                # report evaluation results
                self.feed_results(data)
                send_data = [None] * len(data)

            elif req == 'model':
                for model_id in data:
                    model = self.model
                    if model_id != self.model_epoch and model_id > 0:
                        try:
                            model = copy.deepcopy(self.model)
                            model.load_state_dict(torch.load(self.model_path(model_id)), strict=False)
                        except:
                            # return latest model if failed to load specified model
                            pass
                    send_data.append(pickle.dumps(model))

            if not multi_req and len(send_data) == 1:
                send_data = send_data[0]
            self.worker.send(conn, send_data)

            if self.num_returned_episodes >= next_update_episodes:
                prev_update_episodes = next_update_episodes
                next_update_episodes = prev_update_episodes + self.args['update_episodes']
                self.update()
                if self.args['epochs'] >= 0 and self.model_epoch >= self.args['epochs']:
                    self.shutdown_flag = True
        print('finished server')

    def run(self):
        # open training thread
        threading.Thread(target=self.trainer.run, daemon=True).start()
        # open generator, evaluator
        self.worker.run()
        self.server()


def train_main(args):
    prepare_env(args['env_args'])  # preparing environment is needed in stand-alone mode
    learner = Learner(args=args)
    learner.run()


def train_server_main(args):
    learner = Learner(args=args, remote=True)
    learner.run()<|MERGE_RESOLUTION|>--- conflicted
+++ resolved
@@ -404,6 +404,7 @@
         self.env = make_env(env_args)
         eval_modify_rate = (args['update_episodes'] ** 0.85) / args['update_episodes']
         self.eval_rate = max(args['eval_rate'], eval_modify_rate)
+        self.shutdown_flag = False
         self.flags = set()
 
         # trained datum
@@ -531,19 +532,6 @@
         # returns as list if getting multiple requests as list
         print('started server')
         prev_update_episodes = self.args['minimum_episodes']
-<<<<<<< HEAD
-        while self.model_epoch < self.args['epochs'] or self.args['epochs'] < 0:
-            # no update call before storing minimum number of episodes + 1 age
-            next_update_episodes = prev_update_episodes + self.args['update_episodes']
-            while self.num_returned_episodes < next_update_episodes:
-                conn, (req, data) = self.worker.recv()
-                multi_req = isinstance(data, list)
-                if not multi_req:
-                    data = [data]
-                send_data = []
-
-                if req == 'args':
-=======
         # no update call before storing minimum number of episodes + 1 epoch
         next_update_episodes = prev_update_episodes + self.args['update_episodes']
 
@@ -562,7 +550,6 @@
                 if self.shutdown_flag:
                     send_data = [None] * len(data)
                 else:
->>>>>>> 50a22183
                     for _ in data:
                         args = {'model_id': {}}
 
