# Copyright (c) 2020 DeNA Co., Ltd.
# Licensed under The MIT License [see LICENSE for details]

# training

import os
import time
import copy
import threading
import random
import bz2
import pickle
import warnings
from collections import deque

import numpy as np
import torch
import torch.nn as nn
import torch.nn.functional as F
import torch.optim as optim
import psutil

from .environment import prepare_env, make_env
from .util import map_r, bimap_r, trimap_r, rotate
from .model import to_torch, to_gpu, ModelWrapper
from .losses import compute_target
from .connection import MultiProcessJobExecutor
from .connection import accept_socket_connections
from .worker import WorkerCluster, WorkerServer


def make_batch(episodes, args):
    """Making training batch

    Args:
        episodes (Iterable): list of episodes
        args (dict): training configuration

    Returns:
        dict: PyTorch input and target tensors

    Note:
        Basic data shape is (B, T, P, ...) .
        (B is batch size, T is time length, P is player count)
    """

    obss, datum = [], []

    def replace_none(a, b):
        return a if a is not None else b

    for ep in episodes:
        moments_ = sum([pickle.loads(bz2.decompress(ms)) for ms in ep['moment']], [])
        moments = moments_[ep['start'] - ep['base']:ep['end'] - ep['base']]
        players = list(moments[0]['observation'].keys())
        if not args['turn_based_training']:  # solo training
            players = [random.choice(players)]

        obs_zeros = map_r(moments[0]['observation'][moments[0]['turn'][0]], lambda o: np.zeros_like(o))  # template for padding
        prob_ones = np.ones_like(moments[0]['selected_prob'][moments[0]['turn'][0]])
        act_zeros = np.zeros_like(moments[0]['action'][moments[0]['turn'][0]])

        # data that is chainge by training configuration
        if args['turn_based_training'] and not args['observation']:
            obs = [[m['observation'][m['turn'][0]]] for m in moments]
            prob = np.array([[m['selected_prob'][m['turn'][0]]] for m in moments])
            act = np.array([[m['action'][m['turn'][0]]] for m in moments])
        else:
            obs = [[replace_none(m['observation'][player], obs_zeros) for player in players] for m in moments]
            prob = np.array([[replace_none(m['selected_prob'][player], prob_ones) for player in players] for m in moments])
            act = np.array([[replace_none(m['action'][player], act_zeros) for player in players] for m in moments])

        # reshape observation
        obs = rotate(rotate(obs))  # (T, P, ..., ...) -> (P, ..., T, ...) -> (..., T, P, ...)
        obs = bimap_r(obs_zeros, obs, lambda _, o: np.array(o))

        # datum that is not changed by training configuration
        v = np.array([[replace_none(m['value'][player], [0]) for player in players] for m in moments], dtype=np.float32).reshape(len(moments), len(players), -1)
        rew = np.array([[replace_none(m['reward'][player], [0]) for player in players] for m in moments], dtype=np.float32).reshape(len(moments), len(players), -1)
        ret = np.array([[replace_none(m['return'][player], [0]) for player in players] for m in moments], dtype=np.float32).reshape(len(moments), len(players), -1)
        oc = np.array([ep['outcome'][player] for player in players], dtype=np.float32).reshape(1, len(players), -1)

        emask = np.ones((len(moments), 1, 1), dtype=np.float32)  # episode mask
        tmask = np.array([[[m['selected_prob'][player] is not None] for player in players] for m in moments], dtype=np.float32)
        omask = np.array([[[m['value'][player] is not None] for player in players] for m in moments], dtype=np.float32)

        progress = np.arange(ep['start'], ep['end'], dtype=np.float32)[..., np.newaxis] / ep['total']

        # pad each array if step length is short
        if len(tmask) < args['forward_steps']:
            pad_len = args['forward_steps'] - len(tmask)
            obs = map_r(obs, lambda o: np.pad(o, [(0, pad_len)] + [(0, 0)] * (len(o.shape) - 1), 'constant', constant_values=0))
            prob = np.pad(prob, [(0, pad_len), (0, 0), (0, 0)], 'constant', constant_values=1)
            v = np.concatenate([v, np.tile(oc, [pad_len, 1, 1])])
            act = np.pad(act, [(0, pad_len), (0, 0), (0, 0)], 'constant', constant_values=0)
            rew = np.pad(rew, [(0, pad_len), (0, 0), (0, 0)], 'constant', constant_values=0)
            ret = np.pad(ret, [(0, pad_len), (0, 0), (0, 0)], 'constant', constant_values=0)
            emask = np.pad(emask, [(0, pad_len), (0, 0), (0, 0)], 'constant', constant_values=0)
            tmask = np.pad(tmask, [(0, pad_len), (0, 0), (0, 0)], 'constant', constant_values=0)
            omask = np.pad(omask, [(0, pad_len), (0, 0), (0, 0)], 'constant', constant_values=0)
            progress = np.pad(progress, [(0, pad_len), (0, 0)], 'constant', constant_values=1)

        obss.append(obs)
        datum.append((prob, v, act, oc, rew, ret, emask, tmask, omask, progress))

    obs = to_torch(bimap_r(obs_zeros, rotate(obss), lambda _, o: np.array(o)))
    prob, v, act, oc, rew, ret, emask, tmask, omask, progress = [to_torch(np.array(val)) for val in zip(*datum)]

    return {
        'observation': obs,
        'selected_prob': prob, 'value': v,
        'action': act, 'outcome': oc,
        'reward': rew, 'return': ret,
        'episode_mask': emask,
        'turn_mask': tmask, 'observation_mask': omask,
        'progress': progress,
    }


def forward_prediction(model, hidden, batch, args):
    """Forward calculation via neural network

    Args:
        model (torch.nn.Module): neural network
        hidden: initial hidden state (..., B, P, ...)
        batch (dict): training batch (output of make_batch() function)

    Returns:
        tuple: batch outputs of neural network
    """

    observations = batch['observation']  # (B, T, P, ...)

    if hidden is None:
        # feed-forward neural network
        obs = map_r(observations, lambda o: o.view(-1, *o.size()[3:]))
        action = action=batch['action'].view(-1, *batch['action'].size()[3:])
        outputs = model(obs, None, action=action)
    else:
        # sequential computation with RNN
        outputs = {}
        for t in range(batch['turn_mask'].size(1)):
            obs = map_r(observations, lambda o: o[:, t].reshape(-1, *o.size()[3:]))  # (..., B * P, ...)
<<<<<<< HEAD
            action = action=batch['action'][:, t].view(-1, *batch['action'].size()[3:])
=======
            action = batch['action'][:, t].view(-1, *batch['action'].size()[3:])
            action_mask = batch['action_mask'][:, t].view(-1, *batch['action_mask'].size()[3:])
>>>>>>> d448cb5c
            omask_ = batch['observation_mask'][:, t]
            omask = map_r(hidden, lambda h: omask_.view(*h.size()[:2], *([1] * (len(h.size()) - 2))))
            hidden_ = bimap_r(hidden, omask, lambda h, m: h * m)  # (..., B, P, ...)
            if args['turn_based_training'] and not args['observation']:
                hidden_ = map_r(hidden_, lambda h: h.sum(1))  # (..., B * 1, ...)
            else:
                hidden_ = map_r(hidden_, lambda h: h.view(-1, *h.size()[2:]))  # (..., B * P, ...)
            outputs_ = model(obs, hidden_, action=action)
            for k, o in outputs_.items():
                if k == 'hidden':
                    next_hidden = outputs_['hidden']
                else:
                    outputs[k] = outputs.get(k, []) + [o]
            next_hidden = bimap_r(next_hidden, hidden, lambda nh, h: nh.view(h.size(0), -1, *h.size()[2:]))  # (..., B, P or 1, ...)
            hidden = trimap_r(hidden, next_hidden, omask, lambda h, nh, m: h * (1 - m) + nh * m)
        outputs = {k: torch.stack(o, dim=1) for k, o in outputs.items() if o[0] is not None}

    for k, o in outputs.items():
        o = o.view(*batch['turn_mask'].size()[:2], -1, o.size(-1))
        if k == 'selected_prob':
            # gather turn player's policies
            outputs[k] = o.mul(batch['turn_mask']).sum(2, keepdim=True)
        else:
            # mask valid target values and cumulative rewards
            outputs[k] = o.mul(batch['observation_mask'])

    return outputs


def compose_losses(outputs, log_selected_policies, total_advantages, targets, batch, args):
    """Caluculate loss value

    Returns:
        tuple: losses and statistic values and the number of training data
    """

    tmasks = batch['turn_mask']
    omasks = batch['observation_mask']

    losses = {}
    dcnt = tmasks.sum().item()
    turn_advantages = total_advantages.mul(tmasks).sum(2, keepdim=True)

    losses['p'] = (-log_selected_policies * turn_advantages).sum()
    if 'value' in outputs:
        losses['v'] = ((outputs['value'] - targets['value']) ** 2).mul(omasks).sum() / 2
    if 'return' in outputs:
        losses['r'] = F.smooth_l1_loss(outputs['return'], targets['return'], reduction='none').mul(omasks).sum()

    entropy = outputs['entropy'].mul(tmasks)
    losses['ent'] = entropy.sum()

    base_loss = losses['p'] + losses.get('v', 0) + losses.get('r', 0)
    entropy_loss = entropy.mul(1 - batch['progress'].unsqueeze(-2) * (1 - args['entropy_regularization_decay'])).sum() * -args['entropy_regularization']
    losses['total'] = base_loss + entropy_loss

    return losses, dcnt


def compute_loss(batch, model, hidden, args):
    outputs = forward_prediction(model, hidden, batch, args)
    actions = batch['action']
    emasks = batch['episode_mask']
    clip_rho_threshold, clip_c_threshold = 1.0, 1.0

    log_selected_b_policies = torch.log(torch.clamp(batch['selected_prob'], 1e-16, 1)) * emasks
    log_selected_t_policies = torch.log(torch.clamp(outputs['selected_prob'], 1e-16, 1)) * emasks

    # thresholds of importance sampling
    log_rhos = log_selected_t_policies.detach() - log_selected_b_policies
    rhos = torch.exp(log_rhos)
    clipped_rhos = torch.clamp(rhos, 0, clip_rho_threshold)
    cs = torch.clamp(rhos, 0, clip_c_threshold)
    outputs_nograd = {k: o.detach() for k, o in outputs.items()}

    if 'value' in outputs_nograd:
        values_nograd = outputs_nograd['value']
        if args['turn_based_training'] and values_nograd.size(2) == 2:  # two player zerosum game
            values_nograd_opponent = -torch.stack([values_nograd[:, :, 1], values_nograd[:, :, 0]], dim=2)
            values_nograd = (values_nograd + values_nograd_opponent) / (batch['observation_mask'].sum(dim=2, keepdim=True) + 1e-8)
        outputs_nograd['value'] = values_nograd * emasks + batch['outcome'] * (1 - emasks)

    # compute targets and advantage
    targets = {}
    advantages = {}

    value_args = outputs_nograd.get('value', None), batch['outcome'], None, args['lambda'], 1, clipped_rhos, cs
    return_args = outputs_nograd.get('return', None), batch['return'], batch['reward'], args['lambda'], args['gamma'], clipped_rhos, cs

    targets['value'], advantages['value'] = compute_target(args['value_target'], *value_args)
    targets['return'], advantages['return'] = compute_target(args['value_target'], *return_args)

    if args['policy_target'] != args['value_target']:
        _, advantages['value'] = compute_target(args['policy_target'], *value_args)
        _, advantages['return'] = compute_target(args['policy_target'], *return_args)

    # compute policy advantage
    total_advantages = clipped_rhos * sum(advantages.values())

    return compose_losses(outputs, log_selected_t_policies, total_advantages, targets, batch, args)


class Batcher:
    def __init__(self, args, episodes):
        self.args = args
        self.episodes = episodes
        self.shutdown_flag = False

        self.executor = MultiProcessJobExecutor(self._worker, self._selector(), self.args['num_batchers'], num_receivers=2)

    def _selector(self):
        while True:
            yield [self.select_episode() for _ in range(self.args['batch_size'])]

    def _worker(self, conn, bid):
        print('started batcher %d' % bid)
        while not self.shutdown_flag:
            episodes = conn.recv()
            batch = make_batch(episodes, self.args)
            conn.send(batch)
        print('finished batcher %d' % bid)

    def run(self):
        self.executor.start()

    def select_episode(self):
        while True:
            ep_idx = random.randrange(min(len(self.episodes), self.args['maximum_episodes']))
            accept_rate = 1 - (len(self.episodes) - 1 - ep_idx) / self.args['maximum_episodes']
            if random.random() < accept_rate:
                break
        ep = self.episodes[ep_idx]
        turn_candidates = 1 + max(0, ep['steps'] - self.args['forward_steps'])  # change start turn by sequence length
        st = random.randrange(turn_candidates)
        ed = min(st + self.args['forward_steps'], ep['steps'])
        st_block = st // self.args['compress_steps']
        ed_block = (ed - 1) // self.args['compress_steps'] + 1
        ep_minimum = {
            'args': ep['args'], 'outcome': ep['outcome'],
            'moment': ep['moment'][st_block:ed_block],
            'base': st_block * self.args['compress_steps'],
            'start': st, 'end': ed, 'total': ep['steps'],
        }
        return ep_minimum

    def batch(self):
        return self.executor.recv()

    def shutdown(self):
        self.shutdown_flag = True
        self.executor.shutdown()


class Trainer:
    def __init__(self, args, model):
        self.episodes = deque()
        self.args = args
        self.gpu = torch.cuda.device_count()
        self.model = model
        self.default_lr = 3e-8
        self.data_cnt_ema = self.args['batch_size'] * self.args['forward_steps']
        self.params = list(self.model.parameters())
        lr = self.default_lr * self.data_cnt_ema
        self.optimizer = optim.Adam(self.params, lr=lr, weight_decay=1e-5) if len(self.params) > 0 else None
        self.steps = 0
        self.lock = threading.Lock()
        self.batcher = Batcher(self.args, self.episodes)
        self.updated_model = None, 0
        self.update_flag = False
        self.shutdown_flag = False

        self.wrapped_model = ModelWrapper(self.model)
        self.trained_model = self.wrapped_model
        if self.gpu > 1:
            self.trained_model = nn.DataParallel(self.wrapped_model)

    def update(self):
        if len(self.episodes) < self.args['minimum_episodes']:
            return None, 0  # return None before training
        self.update_flag = True
        while True:
            time.sleep(0.1)
            model, steps = self.recheck_update()
            if model is not None:
                break
        return model, steps

    def report_update(self, model, steps):
        self.lock.acquire()
        self.update_flag = False
        self.updated_model = model, steps
        self.lock.release()

    def recheck_update(self):
        self.lock.acquire()
        flag = self.update_flag
        self.lock.release()
        return (None, -1) if flag else self.updated_model

    def shutdown(self):
        self.shutdown_flag = True
        self.batcher.shutdown()

    def train(self):
        if self.optimizer is None:  # non-parametric model
            print()
            return

        batch_cnt, data_cnt, loss_sum = 0, 0, {}
        if self.gpu > 0:
            self.trained_model.cuda()
        self.trained_model.train()

        while data_cnt == 0 or not (self.update_flag or self.shutdown_flag):
            batch = self.batcher.batch()
            batch_size = batch['value'].size(0)
            player_count = batch['value'].size(2)
            hidden = self.wrapped_model.init_hidden([batch_size, player_count])
            if self.gpu > 0:
                batch = to_gpu(batch)
                hidden = to_gpu(hidden)

            losses, dcnt = compute_loss(batch, self.trained_model, hidden, self.args)

            self.optimizer.zero_grad()
            losses['total'].backward()
            nn.utils.clip_grad_norm_(self.params, 4.0)
            self.optimizer.step()

            batch_cnt += 1
            data_cnt += dcnt
            for k, l in losses.items():
                loss_sum[k] = loss_sum.get(k, 0.0) + l.item()

            self.steps += 1

        print('loss = %s' % ' '.join([k + ':' + '%.3f' % (l / data_cnt) for k, l in loss_sum.items()]))

        self.data_cnt_ema = self.data_cnt_ema * 0.8 + data_cnt / (1e-2 + batch_cnt) * 0.2
        for param_group in self.optimizer.param_groups:
            param_group['lr'] = self.default_lr * self.data_cnt_ema / (1 + self.steps * 1e-5)
        self.model.cpu()
        self.model.eval()
        return copy.deepcopy(self.model)

    def run(self):
        print('waiting training')
        while not self.shutdown_flag:
            if len(self.episodes) < self.args['minimum_episodes']:
                time.sleep(1)
                continue
            if self.steps == 0:
                self.batcher.run()
                print('started training')
            model = self.train()
            self.report_update(model, self.steps)
        print('finished training')


class Learner:
    def __init__(self, args, net=None, remote=False):
        train_args = args['train_args']
        env_args = args['env_args']
        train_args['env'] = env_args
        args = train_args

        self.args = args
        random.seed(args['seed'])

        self.env = make_env(env_args)
        eval_modify_rate = (args['update_episodes'] ** 0.85) / args['update_episodes']
        self.eval_rate = max(args['eval_rate'], eval_modify_rate)
        self.shutdown_flag = False
        self.flags = set()

        # trained datum
        self.model_epoch = self.args['restart_epoch']
        self.model = net if net is not None else self.env.net()
        if self.model_epoch > 0:
            self.model.load_state_dict(torch.load(self.model_path(self.model_epoch)), strict=False)

        # generated datum
        self.generation_results = {}
        self.num_episodes = 0

        # evaluated datum
        self.results = {}
        self.results_per_opponent = {}
        self.num_results = 0

        # multiprocess or remote connection
        self.worker = WorkerServer(args) if remote else WorkerCluster(args)

        # thread connection
        self.trainer = Trainer(args, self.model)

    def shutdown(self):
        self.shutdown_flag = True
        self.trainer.shutdown()
        self.worker.shutdown()
        self.thread.join()

    def model_path(self, model_id):
        return os.path.join('models', str(model_id) + '.pth')

    def latest_model_path(self):
        return os.path.join('models', 'latest.pth')

    def update_model(self, model, steps):
        # get latest model and save it
        print('updated model(%d)' % steps)
        self.model_epoch += 1
        self.model = model
        os.makedirs('models', exist_ok=True)
        torch.save(model.state_dict(), self.model_path(self.model_epoch))
        torch.save(model.state_dict(), self.latest_model_path())

    def feed_episodes(self, episodes):
        # analyze generated episodes
        for episode in episodes:
            if episode is None:
                continue
            for p in episode['args']['player']:
                model_id = episode['args']['model_id'][p]
                outcome = episode['outcome'][p]
                n, r, r2 = self.generation_results.get(model_id, (0, 0, 0))
                self.generation_results[model_id] = n + 1, r + outcome, r2 + outcome ** 2

        # store generated episodes
        self.trainer.episodes.extend([e for e in episodes if e is not None])

        mem_percent = psutil.virtual_memory().percent
        mem_ok = mem_percent <= 95
        maximum_episodes = self.args['maximum_episodes'] if mem_ok else int(len(self.trainer.episodes) * 95 / mem_percent)

        if not mem_ok and 'memory_over' not in self.flags:
            warnings.warn("memory usage %.1f%% with buffer size %d" % (mem_percent, len(self.trainer.episodes)))
            self.flags.add('memory_over')

        while len(self.trainer.episodes) > maximum_episodes:
            self.trainer.episodes.popleft()

    def feed_results(self, results):
        # store evaluation results
        for result in results:
            if result is None:
                continue
            for p in result['args']['player']:
                model_id = result['args']['model_id'][p]
                res = result['result'][p]
                n, r, r2 = self.results.get(model_id, (0, 0, 0))
                self.results[model_id] = n + 1, r + res, r2 + res ** 2

                if model_id not in self.results_per_opponent:
                    self.results_per_opponent[model_id] = {}
                opponent = result['opponent']
                n, r, r2 = self.results_per_opponent[model_id].get(opponent, (0, 0, 0))
                self.results_per_opponent[model_id][opponent] = n + 1, r + res, r2 + res ** 2

    def update(self):
        # call update to every component
        print()
        print('epoch %d' % self.model_epoch)

        if self.model_epoch not in self.results:
            print('win rate = Nan (0)')
        else:
            def output_wp(name, results):
                n, r, r2 = results
                mean = r / (n + 1e-6)
                name_tag = ' (%s)' % name if name != '' else ''
                print('win rate%s = %.3f (%.1f / %d)' % (name_tag, (mean + 1) / 2, (r + n) / 2, n))

            if len(self.args.get('eval', {}).get('opponent', [])) <= 1:
                output_wp('', self.results[self.model_epoch])
            else:
                output_wp('total', self.results[self.model_epoch])
                for key in sorted(list(self.results_per_opponent[self.model_epoch])):
                    output_wp(key, self.results_per_opponent[self.model_epoch][key])

        if self.model_epoch not in self.generation_results:
            print('generation stats = Nan (0)')
        else:
            n, r, r2 = self.generation_results[self.model_epoch]
            mean = r / (n + 1e-6)
            std = (r2 / (n + 1e-6) - mean ** 2) ** 0.5
            print('generation stats = %.3f +- %.3f' % (mean, std))

        model, steps = self.trainer.update()
        if model is None:
            model = self.model
        self.update_model(model, steps)

        # clear flags
        self.flags = set()

    def server(self):
        # central conductor server
        # returns as list if getting multiple requests as list
        print('started server')
        prev_update_episodes = self.args['minimum_episodes']
        while self.model_epoch < self.args['epochs'] or self.args['epochs'] < 0:
            # no update call before storing minimum number of episodes + 1 age
            next_update_episodes = prev_update_episodes + self.args['update_episodes']
            while not self.shutdown_flag and self.num_episodes < next_update_episodes:
                conn, (req, data) = self.worker.recv()
                multi_req = isinstance(data, list)
                if not multi_req:
                    data = [data]
                send_data = []

                if req == 'args':
                    for _ in data:
                        args = {'model_id': {}}

                        # decide role
                        if self.num_results < self.eval_rate * self.num_episodes:
                            args['role'] = 'e'
                        else:
                            args['role'] = 'g'

                        if args['role'] == 'g':
                            # genatation configuration
                            args['player'] = self.env.players()
                            for p in self.env.players():
                                if p in args['player']:
                                    args['model_id'][p] = self.model_epoch
                                else:
                                    args['model_id'][p] = -1
                            self.num_episodes += 1
                            if self.num_episodes % 100 == 0:
                                print(self.num_episodes, end=' ', flush=True)

                        elif args['role'] == 'e':
                            # evaluation configuration
                            args['player'] = [self.env.players()[self.num_results % len(self.env.players())]]
                            for p in self.env.players():
                                if p in args['player']:
                                    args['model_id'][p] = self.model_epoch
                                else:
                                    args['model_id'][p] = -1
                            self.num_results += 1

                        send_data.append(args)

                elif req == 'episode':
                    # report generated episodes
                    self.feed_episodes(data)
                    send_data = [None] * len(data)

                elif req == 'result':
                    # report evaluation results
                    self.feed_results(data)
                    send_data = [None] * len(data)

                elif req == 'model':
                    for model_id in data:
                        model = self.model
                        if model_id != self.model_epoch and model_id > 0:
                            try:
                                model = copy.deepcopy(self.model)
                                model.load_state_dict(torch.load(self.model_path(model_id)), strict=False)
                            except:
                                # return latest model if failed to load specified model
                                pass
                        send_data.append(pickle.dumps(model))

                if not multi_req and len(send_data) == 1:
                    send_data = send_data[0]
                self.worker.send(conn, send_data)
            prev_update_episodes = next_update_episodes
            self.update()
        print('finished server')

    def run(self):
        try:
            # open training thread
            self.thread = threading.Thread(target=self.trainer.run)
            self.thread.start()
            # open generator, evaluator
            self.worker.run()
            self.server()

        finally:
            self.shutdown()


def train_main(args):
    prepare_env(args['env_args'])  # preparing environment is needed in stand-alone mode
    learner = Learner(args=args)
    learner.run()


def train_server_main(args):
    learner = Learner(args=args, remote=True)
    learner.run()<|MERGE_RESOLUTION|>--- conflicted
+++ resolved
@@ -141,12 +141,7 @@
         outputs = {}
         for t in range(batch['turn_mask'].size(1)):
             obs = map_r(observations, lambda o: o[:, t].reshape(-1, *o.size()[3:]))  # (..., B * P, ...)
-<<<<<<< HEAD
-            action = action=batch['action'][:, t].view(-1, *batch['action'].size()[3:])
-=======
             action = batch['action'][:, t].view(-1, *batch['action'].size()[3:])
-            action_mask = batch['action_mask'][:, t].view(-1, *batch['action_mask'].size()[3:])
->>>>>>> d448cb5c
             omask_ = batch['observation_mask'][:, t]
             omask = map_r(hidden, lambda h: omask_.view(*h.size()[:2], *([1] * (len(h.size()) - 2))))
             hidden_ = bimap_r(hidden, omask, lambda h, m: h * m)  # (..., B, P, ...)
