--- conflicted
+++ resolved
@@ -22,14 +22,9 @@
 from .environment import prepare_env, make_env
 from .util import map_r, bimap_r, trimap_r, rotate, type_r
 from .model import to_torch, to_gpu_or_not, RandomModel
-<<<<<<< HEAD
-from .model import DuelingNet as Model
+from .model import SimpleConv2DModel as DefaultModel
 from .losses import compute_target
-from .connection import MultiProcessWorkers, MultiThreadWorkers
-=======
-from .model import SimpleConv2DModel as DefaultModel
 from .connection import MultiProcessWorkers
->>>>>>> b016ef88
 from .connection import accept_socket_connections
 from .worker import Workers
 
@@ -262,17 +257,8 @@
     value_args = values_nograd, outcomes, None, args['lambda'], 1, clipped_rhos, cs
     return_args = returns_nograd, returns, rewards, args['lambda'], args['gamma'], clipped_rhos, cs
 
-<<<<<<< HEAD
     value_targets, value_advantages = compute_target(args['value_target'], *value_args)
     return_targets, return_advantages = compute_target(args['value_target'], *return_args)
-=======
-            lambda_values = torch.stack(tuple(lambda_values), dim=1)
-            value_targets = lambda_values
-            value_advantages = lambda_values - values_nograd
-        else:
-            value_targets = None
-            value_advantages = 0
->>>>>>> b016ef88
 
     if args['policy_target'] != args['value_target']:
         _, value_advantages = compute_target(args['policy_target'], *value_args)
