--- conflicted
+++ resolved
@@ -451,7 +451,6 @@
                 continue
             for p in episode['args']['player']:
                 model_id = episode['args']['model_id'][p]
-<<<<<<< HEAD
                 for key in ['outcome', 'reward']:
                     if key not in episode:
                         continue
@@ -460,14 +459,9 @@
                     v = episode[key][p]
                     n, s, s2 = self.generation_results[key].get(model_id, (0, 0, 0))
                     self.generation_results[key][model_id] = n + 1, s + v, s2 + v ** 2
-=======
-                outcome = episode['outcome'][p]
-                n, r, r2 = self.generation_results.get(model_id, (0, 0, 0))
-                self.generation_results[model_id] = n + 1, r + outcome, r2 + outcome ** 2
             self.num_returned_episodes += 1
             if self.num_returned_episodes % 100 == 0:
                 print(self.num_returned_episodes, end=' ', flush=True)
->>>>>>> 556eebbe
 
         # store generated episodes
         self.trainer.episodes.extend([e for e in episodes if e is not None])
@@ -521,14 +515,9 @@
                 name_tag = ' (%s)' % name if name != '' else ''
                 print('win rate%s = %.3f (%.1f / %d)' % (name_tag, (mean + 1) / 2, (r + n) / 2, n))
 
-<<<<<<< HEAD
-            if len(self.args.get('eval', {}).get('opponent', [])) <= 1:
+            keys = self.results_per_opponent['outcome'][self.model_epoch]
+            if len(self.args.get('eval', {}).get('opponent', [])) <= 1 and len(keys) <= 1:
                 output_wp('', self.results['outcome'][self.model_epoch])
-=======
-            keys = self.results_per_opponent[self.model_epoch]
-            if len(self.args.get('eval', {}).get('opponent', [])) <= 1 and len(keys) <= 1:
-                output_wp('', self.results[self.model_epoch])
->>>>>>> 556eebbe
             else:
                 output_wp('total', self.results['outcome'][self.model_epoch])
                 for key in sorted(list(self.results_per_opponent['outcome'][self.model_epoch])):
