# Copyright (c) 2020 DeNA Co., Ltd.
# Licensed under The MIT License [see LICENSE for details]

# training

import os
import time
import copy
import threading
import random
import bz2
import pickle
import warnings
import queue
from collections import deque

import numpy as np
import torch
import torch.nn as nn
import torch.nn.functional as F
import torch.distributions as dist
import torch.optim as optim
import psutil

from .environment import prepare_env, make_env
from .util import map_r, bimap_r, trimap_r, rotate
from .model import to_torch, to_gpu, ModelWrapper
from .losses import compute_target
from .connection import MultiProcessJobExecutor
from .worker import WorkerCluster, WorkerServer


def make_batch(episodes, args):
    """Making training batch

    Args:
        episodes (Iterable): list of episodes
        args (dict): training configuration

    Returns:
        dict: PyTorch input and target tensors

    Note:
        Basic data shape is (B, T, P, ...) .
        (B is batch size, T is time length, P is player count)
    """

    obss, datum = [], []

    def replace_none(a, b):
        return a if a is not None else b

    for ep in episodes:
        moments_ = sum([pickle.loads(bz2.decompress(ms)) for ms in ep['moment']], [])
        moments = moments_[ep['start'] - ep['base']:ep['end'] - ep['base']]
        players = list(moments[0]['observation'].keys())
        if not args['turn_based_training']:  # solo training
            players = [random.choice(players)]

        obs_zeros = map_r(moments[0]['observation'][moments[0]['turn'][0]], lambda o: np.zeros_like(o))  # template for padding
        amask_zeros = np.zeros_like(moments[0]['action_mask'][moments[0]['turn'][0]])  # template for padding

        # data that is changed by training configuration
        if args['turn_based_training'] and not args['observation']:
            obs = [[m['observation'][m['turn'][0]]] for m in moments]
            prob = np.array([[[m['selected_prob'][m['turn'][0]]]] for m in moments])
            act = np.array([[m['action'][m['turn'][0]]] for m in moments], dtype=np.int64)[..., np.newaxis]
            amask = np.array([[m['action_mask'][m['turn'][0]]] for m in moments])
        else:
            obs = [[replace_none(m['observation'][player], obs_zeros) for player in players] for m in moments]
            prob = np.array([[[replace_none(m['selected_prob'][player], 1.0)] for player in players] for m in moments])
            act = np.array([[replace_none(m['action'][player], 0) for player in players] for m in moments], dtype=np.int64)[..., np.newaxis]
            amask = np.array([[replace_none(m['action_mask'][player], amask_zeros + 1e32) for player in players] for m in moments])

        # reshape observation
        obs = rotate(rotate(obs))  # (T, P, ..., ...) -> (P, ..., T, ...) -> (..., T, P, ...)
        obs = bimap_r(obs_zeros, obs, lambda _, o: np.array(o))

        # datum that is not changed by training configuration
        v = np.array([[replace_none(m['value'][player], [0]) for player in players] for m in moments], dtype=np.float32).reshape(len(moments), len(players), -1)
        rew = np.array([[replace_none(m['reward'][player], [0]) for player in players] for m in moments], dtype=np.float32).reshape(len(moments), len(players), -1)
        ret = np.array([[replace_none(m['return'][player], [0]) for player in players] for m in moments], dtype=np.float32).reshape(len(moments), len(players), -1)
        oc = np.array([ep['outcome'][player] for player in players], dtype=np.float32).reshape(1, len(players), -1)

        emask = np.ones((len(moments), 1, 1), dtype=np.float32)  # episode mask
        tmask = np.array([[[m['selected_prob'][player] is not None] for player in players] for m in moments], dtype=np.float32)
        omask = np.array([[[m['observation'][player] is not None] for player in players] for m in moments], dtype=np.float32)

        progress = np.arange(ep['start'], ep['end'], dtype=np.float32)[..., np.newaxis] / ep['total']

        # pad each array if step length is short
        batch_steps = args['burn_in_steps'] + args['forward_steps']
        if len(tmask) < batch_steps:
            pad_len_b = args['burn_in_steps'] - (ep['train_start'] - ep['start'])
            pad_len_a = batch_steps - len(tmask) - pad_len_b
            obs = map_r(obs, lambda o: np.pad(o, [(pad_len_b, pad_len_a)] + [(0, 0)] * (len(o.shape) - 1), 'constant', constant_values=0))
            prob = np.pad(prob, [(pad_len_b, pad_len_a), (0, 0), (0, 0)], 'constant', constant_values=1)
            v = np.concatenate([np.pad(v, [(pad_len_b, 0), (0, 0), (0, 0)], 'constant', constant_values=0), np.tile(oc, [pad_len_a, 1, 1])])
            act = np.pad(act, [(pad_len_b, pad_len_a), (0, 0), (0, 0)], 'constant', constant_values=0)
            rew = np.pad(rew, [(pad_len_b, pad_len_a), (0, 0), (0, 0)], 'constant', constant_values=0)
            ret = np.pad(ret, [(pad_len_b, pad_len_a), (0, 0), (0, 0)], 'constant', constant_values=0)
            emask = np.pad(emask, [(pad_len_b, pad_len_a), (0, 0), (0, 0)], 'constant', constant_values=0)
            tmask = np.pad(tmask, [(pad_len_b, pad_len_a), (0, 0), (0, 0)], 'constant', constant_values=0)
            omask = np.pad(omask, [(pad_len_b, pad_len_a), (0, 0), (0, 0)], 'constant', constant_values=0)
            amask = np.pad(amask, [(pad_len_b, pad_len_a), (0, 0), (0, 0)], 'constant', constant_values=1e32)
            progress = np.pad(progress, [(pad_len_b, pad_len_a), (0, 0)], 'constant', constant_values=1)

        obss.append(obs)
        datum.append((prob, v, act, oc, rew, ret, emask, tmask, omask, amask, progress))

    obs = to_torch(bimap_r(obs_zeros, rotate(obss), lambda _, o: np.array(o)))
    prob, v, act, oc, rew, ret, emask, tmask, omask, amask, progress = [to_torch(np.array(val)) for val in zip(*datum)]

    return {
        'observation': obs,
        'selected_prob': prob, 'value': v,
        'action': act, 'outcome': oc,
        'reward': rew, 'return': ret,
        'episode_mask': emask,
        'turn_mask': tmask, 'observation_mask': omask,
        'action_mask': amask,
        'progress': progress,
    }


def forward_prediction(model, hidden, batch, args):
    """Forward calculation via neural network

    Args:
        model (torch.nn.Module): neural network
        hidden: initial hidden state (..., B, P, ...)
        batch (dict): training batch (output of make_batch() function)

    Returns:
        tuple: batch outputs of neural network
    """

    observations = batch['observation']  # (..., B, T, P or 1, ...)
    batch_shape = batch['action'].size()[:3]  # (B, T, P or 1)

    if hidden is None:
        # feed-forward neural network
        obs = map_r(observations, lambda o: o.flatten(0, 2))  # (..., B * T * P or 1, ...)
        outputs = model(obs, None)
        outputs = map_r(outputs, lambda o: o.unflatten(0, batch_shape))  # (..., B, T, P or 1, ...)
    else:
        # sequential computation with RNN
        outputs = {}
        for t in range(batch_shape[1]):
            obs = map_r(observations, lambda o: o[:, t].flatten(0, 1))  # (..., B * P or 1, ...)
            omask_ = batch['observation_mask'][:, t]
            omask = map_r(hidden, lambda h: omask_.view(*h.size()[:2], *([1] * (h.dim() - 2))))
            hidden_ = bimap_r(hidden, omask, lambda h, m: h * m)  # (..., B, P, ...)
            if args['turn_based_training'] and not args['observation']:
                hidden_ = map_r(hidden_, lambda h: h.sum(1))  # (..., B * 1, ...)
            else:
                hidden_ = map_r(hidden_, lambda h: h.flatten(0, 1))  # (..., B * P, ...)
            if t < args['burn_in_steps']:
                model.eval()
                with torch.no_grad():
                    outputs_ = model(obs, hidden_)
            else:
                if not model.training:
                    model.train()
                outputs_ = model(obs, hidden_)
            outputs_ = map_r(outputs_, lambda o: o.unflatten(0, (batch_shape[0], batch_shape[2])))  # (..., B, P or 1, ...)
            for k, o in outputs_.items():
                if k == 'hidden':
                    next_hidden = o
                else:
                    outputs[k] = outputs.get(k, []) + [o]
            hidden = trimap_r(hidden, next_hidden, omask, lambda h, nh, m: h * (1 - m) + nh * m)
        outputs = {k: torch.stack(o, dim=1) for k, o in outputs.items() if o[0] is not None}

    for k, o in outputs.items():
        if k == 'policy':
            o = o.mul(batch['turn_mask'])
            if o.size(2) > 1 and batch_shape[2] == 1:  # turn-alternating batch
                o = o.sum(2, keepdim=True)  # gather turn player's policies
            outputs[k] = o - batch['action_mask']
        else:
            # mask valid target values and cumulative rewards
            outputs[k] = o.mul(batch['observation_mask'])

    return outputs


def compose_losses(model, outputs, log_selected_policies, total_advantages, targets, batch, args):
    """Caluculate loss value

    Returns:
        tuple: losses and statistic values and the number of training data
    """

    tmasks = batch['turn_mask']
    omasks = batch['observation_mask']

    losses = {}
    dcnt = tmasks.sum().item()

    losses['p'] = (-log_selected_policies * total_advantages).mul(tmasks).sum()
    if 'value' in outputs:
        losses['v'] = ((outputs['value'] - targets['value']) ** 2).mul(omasks).sum() / 2
    if 'return' in outputs:
        losses['r'] = F.smooth_l1_loss(outputs['return'], targets['return'], reduction='none').mul(omasks).sum()

    entropy = dist.Categorical(logits=outputs['policy']).entropy().mul(tmasks.sum(-1))
    losses['ent'] = entropy.sum()

    base_loss = losses['p'] + losses.get('v', 0) + losses.get('r', 0)
    entropy_loss = entropy.mul(1 - batch['progress'] * (1 - args['entropy_regularization_decay'])).sum() * -args['entropy_regularization']
    losses['total'] = base_loss + entropy_loss

    # GBDT training
    obs = map_r(batch['observation'], lambda o: o.flatten(0, 2))
    action = batch['action'].flatten()
    win = torch.clamp(targets['value'].sign(), 0, 1).mul(omasks).int()
    policy_weights = torch.clamp(total_advantages - (1 - batch['progress'].unsqueeze(-1) * (1 - args['entropy_regularization_decay'])) * args['entropy_regularization'], 0, 1).mul(tmasks)
    value_weights = (targets['value'] + 1).mul(0.5).mul(omasks).abs()  # for two-player zero sum game

    if batch['action'].size(2) == 1:
        win = win.sum(2)
        policy_weights = policy_weights.sum(2)
        value_weights = value_weights.sum(2)
    win = win.flatten()
    policy_weights = policy_weights.flatten()
    value_weights = value_weights.flatten()

    from xgboost import DMatrix
    obs = map_r(obs, lambda o: o.cpu().numpy())
    xgb_p = DMatrix(obs, action.cpu().numpy(), weight=policy_weights.cpu().numpy())
    xgb_wp = DMatrix(obs, win.cpu().numpy(), weight=value_weights.cpu().numpy())

    model.model.prepare((xgb_p, xgb_wp))
<<<<<<< HEAD
    if torch.cuda.is_available():
        model.model.cuda()
    model.model.actor.update(xgb_p, 0)
    model.model.critic.update(xgb_wp, 0)
=======
    model.model.actor.update(xgb_p, model.model.actor.num_boosted_rounds())
    model.model.critic.update(xgb_wp, model.model.critic.num_boosted_rounds())
>>>>>>> 8ed0d135

    return losses, dcnt


def compute_loss(batch, model, hidden, args):
    outputs = forward_prediction(model, hidden, batch, args)
    if args['burn_in_steps'] > 0:
        batch = map_r(batch, lambda v: v[:, args['burn_in_steps']:] if v.size(1) > 1 else v)
        outputs = map_r(outputs, lambda v: v[:, args['burn_in_steps']:])

    actions = batch['action']
    emasks = batch['episode_mask']
    clip_rho_threshold, clip_c_threshold = 1.0, 1.0

    log_selected_b_policies = torch.log(torch.clamp(batch['selected_prob'], 1e-16, 1)) * emasks
    log_selected_t_policies = F.log_softmax(outputs['policy'], dim=-1).gather(-1, actions) * emasks

    # thresholds of importance sampling
    log_rhos = log_selected_t_policies.detach() - log_selected_b_policies
    rhos = torch.exp(log_rhos)
    clipped_rhos = torch.clamp(rhos, 0, clip_rho_threshold)
    cs = torch.clamp(rhos, 0, clip_c_threshold)
    outputs_nograd = {k: o.detach() for k, o in outputs.items()}

    if 'value' in outputs_nograd:
        values_nograd = outputs_nograd['value']
        if args['turn_based_training'] and values_nograd.size(2) == 2:  # two player zerosum game
            values_nograd_opponent = -torch.stack([values_nograd[:, :, 1], values_nograd[:, :, 0]], dim=2)
            values_nograd = (values_nograd + values_nograd_opponent) / (batch['observation_mask'].sum(dim=2, keepdim=True) + 1e-8)
        outputs_nograd['value'] = values_nograd * emasks + batch['outcome'] * (1 - emasks)

    # compute targets and advantage
    targets = {}
    advantages = {}

    value_args = outputs_nograd.get('value', None), batch['outcome'], None, args['lambda'], 1, clipped_rhos, cs
    return_args = outputs_nograd.get('return', None), batch['return'], batch['reward'], args['lambda'], args['gamma'], clipped_rhos, cs

    targets['value'], advantages['value'] = compute_target(args['value_target'], *value_args)
    targets['return'], advantages['return'] = compute_target(args['value_target'], *return_args)

    if args['policy_target'] != args['value_target']:
        _, advantages['value'] = compute_target(args['policy_target'], *value_args)
        _, advantages['return'] = compute_target(args['policy_target'], *return_args)

    # compute policy advantage
    total_advantages = clipped_rhos * sum(advantages.values())

    return compose_losses(model, outputs, log_selected_t_policies, total_advantages, targets, batch, args)


class Batcher:
    def __init__(self, args, episodes):
        self.args = args
        self.episodes = episodes
        self.shutdown_flag = False

        self.executor = MultiProcessJobExecutor(self._worker, self._selector(), self.args['num_batchers'], num_receivers=2)

    def _selector(self):
        while True:
            yield [self.select_episode() for _ in range(self.args['batch_size'])]

    def _worker(self, conn, bid):
        print('started batcher %d' % bid)
        while not self.shutdown_flag:
            episodes = conn.recv()
            batch = make_batch(episodes, self.args)
            conn.send(batch)
        print('finished batcher %d' % bid)

    def run(self):
        self.executor.start()

    def select_episode(self):
        while True:
            ep_idx = random.randrange(min(len(self.episodes), self.args['maximum_episodes']))
            accept_rate = 1 - (len(self.episodes) - 1 - ep_idx) / self.args['maximum_episodes']
            if random.random() < accept_rate:
                break
        ep = self.episodes[ep_idx]
        turn_candidates = 1 + max(0, ep['steps'] - self.args['forward_steps'])  # change start turn by sequence length
        train_st = random.randrange(turn_candidates)
        st = max(0, train_st - self.args['burn_in_steps'])
        ed = min(train_st + self.args['forward_steps'], ep['steps'])
        st_block = st // self.args['compress_steps']
        ed_block = (ed - 1) // self.args['compress_steps'] + 1
        ep_minimum = {
            'args': ep['args'], 'outcome': ep['outcome'],
            'moment': ep['moment'][st_block:ed_block],
            'base': st_block * self.args['compress_steps'],
            'start': st, 'end': ed, 'train_start': train_st, 'total': ep['steps'],
        }
        return ep_minimum

    def batch(self):
        return self.executor.recv()

    def shutdown(self):
        self.shutdown_flag = True
        self.executor.shutdown()


class Trainer:
    def __init__(self, args, model):
        self.episodes = deque()
        self.args = args
        self.gpu = torch.cuda.device_count()
        self.model = model
        self.default_lr = 3e-8
        self.data_cnt_ema = self.args['batch_size'] * self.args['forward_steps']
        # qself.params = list(self.model.parameters())
        lr = self.default_lr * self.data_cnt_ema
        self.optimizer = True # optim.Adam(self.params, lr=lr, weight_decay=1e-5) if len(self.params) > 0 else None
        self.steps = 0
        self.batcher = Batcher(self.args, self.episodes)
        self.update_flag = False
        self.update_queue = queue.Queue(maxsize=1)
        self.shutdown_flag = False

        self.wrapped_model = ModelWrapper(self.model)
        self.trained_model = self.wrapped_model
        if self.gpu > 1:
            self.trained_model = nn.DataParallel(self.wrapped_model)

    def update(self):
        if len(self.episodes) < self.args['minimum_episodes']:
            return None, 0  # return None before training
        self.update_flag = True
        model, steps = self.update_queue.get()
        return model, steps

    def shutdown(self):
        self.shutdown_flag = True
        self.batcher.shutdown()

    def train(self):
        if self.optimizer is None:  # non-parametric model
            time.sleep(0.1)
            return self.model

        batch_cnt, data_cnt, loss_sum = 0, 0, {}
        if self.gpu > 0:
            self.trained_model.cuda()
        self.trained_model.train()

        while data_cnt == 0 or not (self.update_flag or self.shutdown_flag):
            batch = self.batcher.batch()
            batch_size = batch['value'].size(0)
            player_count = batch['value'].size(2)
            hidden = self.wrapped_model.init_hidden([batch_size, player_count])
            if self.gpu > 0:
                batch = to_gpu(batch)
                hidden = to_gpu(hidden)

            losses, dcnt = compute_loss(batch, self.trained_model, hidden, self.args)

            #self.optimizer.zero_grad()
            #losses['total'].backward()
            #nn.utils.clip_grad_norm_(self.params, 4.0)
            #self.optimizer.step()

            batch_cnt += 1
            data_cnt += dcnt
            for k, l in losses.items():
                loss_sum[k] = loss_sum.get(k, 0.0) + l.item()

            self.steps += 1

        print('loss = %s' % ' '.join([k + ':' + '%.3f' % (l / data_cnt) for k, l in loss_sum.items()]))

        #self.data_cnt_ema = self.data_cnt_ema * 0.8 + data_cnt / (1e-2 + batch_cnt) * 0.2
        #for param_group in self.optimizer.param_groups:
        #    param_group['lr'] = self.default_lr * self.data_cnt_ema / (1 + self.steps * 1e-5)
        #self.model.cpu()
        #self.model.eval()
        self.model.cpu()
        return copy.deepcopy(self.model)

    def run(self):
        print('waiting training')
        while not self.shutdown_flag and len(self.episodes) < self.args['minimum_episodes']:
            time.sleep(1)
        if not self.shutdown_flag and self.optimizer is not None:
            self.batcher.run()
            print('started training')
        while not self.shutdown_flag:
            model = self.train()
            self.update_flag = False
            self.update_queue.put((model, self.steps))
        print('finished training')


class Learner:
    def __init__(self, args, net=None, remote=False):
        train_args = args['train_args']
        env_args = args['env_args']
        train_args['env'] = env_args
        args = train_args

        self.args = args
        random.seed(args['seed'])

        self.env = make_env(env_args)
        eval_modify_rate = (args['update_episodes'] ** 0.85) / args['update_episodes']
        self.eval_rate = max(args['eval_rate'], eval_modify_rate)
        self.shutdown_flag = False
        self.flags = set()

        # trained datum
        self.model_epoch = self.args['restart_epoch']
        self.model = net if net is not None else self.env.net()
        if self.model_epoch > 0:
            self.model.load_state_dict(torch.load(self.model_path(self.model_epoch)), strict=False)

        # generated datum
        self.generation_results = {}
        self.num_episodes = 0
        self.num_returned_episodes = 0

        # evaluated datum
        self.results = {}
        self.results_per_opponent = {}
        self.num_results = 0

        # multiprocess or remote connection
        self.worker = WorkerServer(args) if remote else WorkerCluster(args)

        # thread connection
        self.trainer = Trainer(args, self.model)

    def shutdown(self):
        self.shutdown_flag = True
        self.trainer.shutdown()
        self.worker.shutdown()
        self.thread.join()

    def model_path(self, model_id):
        return os.path.join('models', str(model_id))

    def latest_model_path(self):
        return os.path.join('models', 'latest')

    def update_model(self, model, steps):
        # get latest model and save it
        print('updated model(%d)' % steps)
        self.model_epoch += 1
        self.model = model
        os.makedirs('models', exist_ok=True)
        model.save(self.model_path(self.model_epoch))
        model.save(self.latest_model_path())

    def feed_episodes(self, episodes):
        # analyze generated episodes
        for episode in episodes:
            if episode is None:
                continue
            for p in episode['args']['player']:
                model_id = episode['args']['model_id'][p]
                outcome = episode['outcome'][p]
                n, r, r2 = self.generation_results.get(model_id, (0, 0, 0))
                self.generation_results[model_id] = n + 1, r + outcome, r2 + outcome ** 2
            self.num_returned_episodes += 1
            if self.num_returned_episodes % 100 == 0:
                print(self.num_returned_episodes, end=' ', flush=True)

        # store generated episodes
        self.trainer.episodes.extend([e for e in episodes if e is not None])

        mem_percent = psutil.virtual_memory().percent
        mem_ok = mem_percent <= 95
        maximum_episodes = self.args['maximum_episodes'] if mem_ok else int(len(self.trainer.episodes) * 95 / mem_percent)

        if not mem_ok and 'memory_over' not in self.flags:
            warnings.warn("memory usage %.1f%% with buffer size %d" % (mem_percent, len(self.trainer.episodes)))
            self.flags.add('memory_over')

        while len(self.trainer.episodes) > maximum_episodes:
            self.trainer.episodes.popleft()

    def feed_results(self, results):
        # store evaluation results
        for result in results:
            if result is None:
                continue
            for p in result['args']['player']:
                model_id = result['args']['model_id'][p]
                res = result['result'][p]
                n, r, r2 = self.results.get(model_id, (0, 0, 0))
                self.results[model_id] = n + 1, r + res, r2 + res ** 2

                if model_id not in self.results_per_opponent:
                    self.results_per_opponent[model_id] = {}
                opponent = result['opponent']
                n, r, r2 = self.results_per_opponent[model_id].get(opponent, (0, 0, 0))
                self.results_per_opponent[model_id][opponent] = n + 1, r + res, r2 + res ** 2

    def update(self):
        # call update to every component
        print()
        print('epoch %d' % self.model_epoch)

        if self.model_epoch not in self.results:
            print('win rate = Nan (0)')
        else:
            def output_wp(name, results):
                n, r, r2 = results
                mean = r / (n + 1e-6)
                name_tag = ' (%s)' % name if name != '' else ''
                print('win rate%s = %.3f (%.1f / %d)' % (name_tag, (mean + 1) / 2, (r + n) / 2, n))

            if len(self.args.get('eval', {}).get('opponent', [])) <= 1:
                output_wp('', self.results[self.model_epoch])
            else:
                output_wp('total', self.results[self.model_epoch])
                for key in sorted(list(self.results_per_opponent[self.model_epoch])):
                    output_wp(key, self.results_per_opponent[self.model_epoch][key])

        if self.model_epoch not in self.generation_results:
            print('generation stats = Nan (0)')
        else:
            n, r, r2 = self.generation_results[self.model_epoch]
            mean = r / (n + 1e-6)
            std = (r2 / (n + 1e-6) - mean ** 2) ** 0.5
            print('generation stats = %.3f +- %.3f' % (mean, std))

        model, steps = self.trainer.update()
        if model is None:
            model = self.model
        self.update_model(model, steps)

        # clear flags
        self.flags = set()

    def server(self):
        # central conductor server
        # returns as list if getting multiple requests as list
        print('started server')
        prev_update_episodes = self.args['minimum_episodes']
        while self.model_epoch < self.args['epochs'] or self.args['epochs'] < 0:
            # no update call before storing minimum number of episodes + 1 age
            next_update_episodes = prev_update_episodes + self.args['update_episodes']
            while not self.shutdown_flag and self.num_returned_episodes < next_update_episodes:
                conn, (req, data) = self.worker.recv()
                multi_req = isinstance(data, list)
                if not multi_req:
                    data = [data]
                send_data = []

                if req == 'args':
                    for _ in data:
                        args = {'model_id': {}}

                        # decide role
                        if self.num_results < self.eval_rate * self.num_episodes:
                            args['role'] = 'e'
                        else:
                            args['role'] = 'g'

                        if args['role'] == 'g':
                            # genatation configuration
                            args['player'] = self.env.players()
                            for p in self.env.players():
                                if p in args['player']:
                                    args['model_id'][p] = self.model_epoch
                                else:
                                    args['model_id'][p] = -1
                            self.num_episodes += 1

                        elif args['role'] == 'e':
                            # evaluation configuration
                            args['player'] = [self.env.players()[self.num_results % len(self.env.players())]]
                            for p in self.env.players():
                                if p in args['player']:
                                    args['model_id'][p] = self.model_epoch
                                else:
                                    args['model_id'][p] = -1
                            self.num_results += 1

                        send_data.append(args)

                elif req == 'episode':
                    # report generated episodes
                    self.feed_episodes(data)
                    send_data = [None] * len(data)

                elif req == 'result':
                    # report evaluation results
                    self.feed_results(data)
                    send_data = [None] * len(data)

                elif req == 'model':
                    for model_id in data:
                        model = self.model
                        if model_id != self.model_epoch and model_id > 0:
                            try:
                                model = copy.deepcopy(self.model)
                                model.load(self.model_path(model_id))
                            except:
                                # return latest model if failed to load specified model
                                pass
                        if model_id == 0:
                            from handyrl.model import RandomModel
                            model = RandomModel(self.model, self.env.observation())
                        send_data.append(pickle.dumps(model))

                if not multi_req and len(send_data) == 1:
                    send_data = send_data[0]
                self.worker.send(conn, send_data)
            prev_update_episodes = next_update_episodes
            self.update()
        print('finished server')

    def run(self):
        try:
            # open training thread
            self.thread = threading.Thread(target=self.trainer.run)
            self.thread.start()
            # open generator, evaluator
            self.worker.run()
            self.server()

        finally:
            self.shutdown()


def train_main(args):
    prepare_env(args['env_args'])  # preparing environment is needed in stand-alone mode
    learner = Learner(args=args)
    learner.run()


def train_server_main(args):
    learner = Learner(args=args, remote=True)
    learner.run()<|MERGE_RESOLUTION|>--- conflicted
+++ resolved
@@ -232,15 +232,10 @@
     xgb_wp = DMatrix(obs, win.cpu().numpy(), weight=value_weights.cpu().numpy())
 
     model.model.prepare((xgb_p, xgb_wp))
-<<<<<<< HEAD
     if torch.cuda.is_available():
         model.model.cuda()
-    model.model.actor.update(xgb_p, 0)
-    model.model.critic.update(xgb_wp, 0)
-=======
     model.model.actor.update(xgb_p, model.model.actor.num_boosted_rounds())
     model.model.critic.update(xgb_wp, model.model.critic.num_boosted_rounds())
->>>>>>> 8ed0d135
 
     return losses, dcnt
 
