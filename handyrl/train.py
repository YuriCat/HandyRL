# Copyright (c) 2020 DeNA Co., Ltd.
# Licensed under The MIT License [see LICENSE for details]

# training

import os
import time
import copy
import threading
import random
import bz2
import pickle
from collections import deque

import numpy as np
import torch
import torch.nn as nn
import torch.nn.functional as F
import torch.distributions as dist
import torch.optim as optim

from .environment import prepare_env, make_env
from .util import map_r, bimap_r, trimap_r, rotate
from .model import to_torch, to_gpu_or_not, RandomModel
from .model import SimpleConv2DModel as DefaultModel
from .losses import compute_target
from .connection import MultiProcessWorkers
from .connection import accept_socket_connections
from .worker import Workers


def make_batch(episodes, args):
    """Making training batch

    Args:
        episodes (Iterable): list of episodes
        args (dict): training configuration

    Returns:
        dict: PyTorch input and target tensors

    Note:
        Basic data shape is (T, B, P, ...) .
        (T is time length, B is batch size, P is player count)
    """

    obss, datum = [], []

    def replace_none(a, b):
        return a if a is not None else b

    for ep in episodes:
        moments_ = sum([pickle.loads(bz2.decompress(ms)) for ms in ep['moment']], [])
        moments = moments_[ep['start'] - ep['base']:ep['end'] - ep['base']]
        players = list(moments[0]['observation'].keys())
        if not args['turn_based_training']:  # solo tarnining
            players = [random.choice(players)]

        obs_zeros = map_r(moments[0]['observation'][moments[0]['turn'][0]], lambda o: np.zeros_like(o))  # template for padding
        p_zeros = np.zeros_like(moments[0]['policy'][moments[0]['turn'][0]])  # template for padding

        # data that is chainge by training configurration
        if args['turn_based_training'] and not args['observation']:
            obs = [[m['observation'][m['turn'][0]]] for m in moments]
            p = np.array([[m['policy'][m['turn'][0]]] for m in moments])
            act = np.array([[m['action'][m['turn'][0]]] for m in moments])[..., np.newaxis]
            amask = np.array([[m['action_mask'][m['turn'][0]]] for m in moments])
        else:
            obs = [[replace_none(m['observation'][player], obs_zeros) for player in players] for m in moments]
            p = np.array([[replace_none(m['policy'][player], p_zeros) for player in players] for m in moments])
            act = np.array([[replace_none(m['action'][player], 0) for player in players] for m in moments])[..., np.newaxis]
            amask = np.array([[replace_none(m['action_mask'][player], p_zeros + 1e32) for player in players] for m in moments])

        # reshape observation
        obs = rotate(rotate(obs))  # (T, P, ..., ...) -> (P, ..., T, ...) -> (..., T, P, ...)
        obs = bimap_r(obs_zeros, obs, lambda _, o: np.array(o))

        # datum that is not changed by training configuration
        v = np.array([[replace_none(m['value'][player], [0]) for player in players] for m in moments], dtype=np.float32).reshape(len(moments), len(players), -1)
        rew = np.array([[replace_none(m['reward'][player], [0]) for player in players] for m in moments], dtype=np.float32).reshape(len(moments), len(players), -1)
        ret = np.array([[replace_none(m['return'][player], [0]) for player in players] for m in moments], dtype=np.float32).reshape(len(moments), len(players), -1)
        oc = np.array([ep['outcome'][player] for player in players], dtype=np.float32).reshape(1, len(players), -1)

        emask = np.ones((len(moments), 1, 1), dtype=np.float32)  # episode mask
        tmask = np.array([[[m['policy'][player] is not None] for player in players] for m in moments], dtype=np.float32)
        omask = np.array([[[m['value'][player] is not None] for player in players] for m in moments], dtype=np.float32)

<<<<<<< HEAD
=======
        act = np.array([[m['action']] for m in moments], dtype=np.int64)[..., np.newaxis]

>>>>>>> 7b4dbfb3
        progress = np.arange(ep['start'], ep['end'], dtype=np.float32)[..., np.newaxis] / ep['total']

        # pad each array if step length is short
        if len(tmask) < args['forward_steps']:
            pad_len = args['forward_steps'] - len(tmask)
            obs = map_r(obs, lambda o: np.pad(o, [(0, pad_len)] + [(0, 0)] * (len(o.shape) - 1), 'constant', constant_values=0))
            p = np.pad(p, [(0, pad_len), (0, 0), (0, 0)], 'constant', constant_values=0)
            v = np.concatenate([v, np.tile(oc, [pad_len, 1, 1])])
            act = np.pad(act, [(0, pad_len), (0, 0), (0, 0)], 'constant', constant_values=0)
            rew = np.pad(rew, [(0, pad_len), (0, 0), (0, 0)], 'constant', constant_values=0)
            ret = np.pad(ret, [(0, pad_len), (0, 0), (0, 0)], 'constant', constant_values=0)
            emask = np.pad(emask, [(0, pad_len), (0, 0), (0, 0)], 'constant', constant_values=0)
            tmask = np.pad(tmask, [(0, pad_len), (0, 0), (0, 0)], 'constant', constant_values=0)
            omask = np.pad(omask, [(0, pad_len), (0, 0), (0, 0)], 'constant', constant_values=0)
            amask = np.pad(amask, [(0, pad_len), (0, 0), (0, 0)], 'constant', constant_values=1e32)
            progress = np.pad(progress, [(0, pad_len), (0, 0)], 'constant', constant_values=1)

        obss.append(obs)
        datum.append((p, v, act, oc, rew, ret, emask, tmask, omask, amask, progress))

    p, v, act, oc, rew, ret, emask, tmask, omask, amask, progress = zip(*datum)

    obs = to_torch(bimap_r(obs_zeros, rotate(obss), lambda _, o: np.array(o)))
    p = to_torch(np.array(p))
    v = to_torch(np.array(v))
    act = to_torch(np.array(act))
    oc = to_torch(np.array(oc))
    rew = to_torch(np.array(rew))
    ret = to_torch(np.array(ret))
    emask = to_torch(np.array(emask))
    tmask = to_torch(np.array(tmask))
    omask = to_torch(np.array(omask))
    amask = to_torch(np.array(amask))
    progress = to_torch(np.array(progress))

    return {
        'observation': obs,
        'policy': p, 'value': v,
        'action': act, 'outcome': oc,
        'reward': rew, 'return': ret,
        'episode_mask': emask,
        'turn_mask': tmask, 'observation_mask': omask,
        'action_mask': amask,
        'progress': progress,
    }


def forward_prediction(model, hidden, batch, args):
    """Forward calculation via neural network

    Args:
        model (torch.nn.Module): neural network
        hidden: initial hidden state (..., B, P, ...)
        batch (dict): training batch (output of make_batch() function)

    Returns:
        tuple: calculated policy and value
    """

    observations = batch['observation']  # (B, T, P, ...)

    if hidden is None:
        # feed-forward neural network
        obs = map_r(observations, lambda o: o.view(-1, *o.size()[3:]))
        outputs = model(obs, None)
    else:
        # sequential computation with RNN
        outputs = {}
        for t in range(batch['turn_mask'].size(1)):
            obs = map_r(observations, lambda o: o[:, t].reshape(-1, *o.size()[3:]))  # (..., B * P, ...)
            omask_ = batch['observation_mask'][:, t]
            omask = map_r(hidden, lambda h: omask_.view(*h.size()[:2], *([1] * (len(h.size()) - 2))))
            hidden_ = bimap_r(hidden, omask, lambda h, m: h * m)  # (..., B, P, ...)
            if args['turn_based_tranining'] and not args['observation']:
                hidden_ = map_r(hidden_, lambda h: h.sum(1))  # (..., B * 1, ...)
            else:
                hidden_ = map_r(hidden_, lambda h: h.view(-1, *h.size()[2:]))  # (..., B * P, ...)
            outputs_ = model(obs, hidden_)
            for k, o in outputs_.items():
                if k == 'hidden':
                    next_hidden = outputs_['hidden']
                else:
                    outputs[k] = outputs.get(k, []) + [o]
            next_hidden = bimap_r(next_hidden, hidden, lambda nh, h: nh.view(h.size(0), -1, *h.size()[2:]))  # (..., B, P or 1, ...)
            hidden = trimap_r(hidden, next_hidden, omask, lambda h, nh, m: h * (1 - m) + nh * m)
        outputs = {k: torch.stack(o, dim=1) for k, o in outputs.items() if o[0] is not None}

    for k, o in outputs.items():
        o = o.view(*batch['turn_mask'].size()[:2], -1, o.size(-1))
        if k == 'policy':
            # gather turn player's policies
            outputs[k] = o.mul(batch['turn_mask']).sum(2, keepdim=True) - batch['action_mask']
        else:
            # mask valid target values and cumulative rewards
            outputs[k] = o.mul(batch['observation_mask'])

    return outputs


def compose_losses(outputs, log_selected_policies, total_advantages, targets, batch, args):
    """Caluculate loss value

    Returns:
        tuple: losses and statistic values and the number of training data
    """

    tmasks = batch['turn_mask']
    omasks = batch['observation_mask']

    losses = {}
    dcnt = tmasks.sum().item()
    turn_advantages = total_advantages.mul(tmasks).sum(2, keepdim=True)

    losses['p'] = (-log_selected_policies * turn_advantages).sum()
    if 'value' in outputs:
        losses['v'] = ((outputs['value'] - targets['value']) ** 2).mul(omasks).sum() / 2
    if 'return' in outputs:
        losses['r'] = F.smooth_l1_loss(outputs['return'], targets['return'], reduction='none').mul(omasks).sum()

    entropy = dist.Categorical(logits=outputs['policy']).entropy().mul(tmasks.sum(-1))
    losses['ent'] = entropy.sum()

    base_loss = losses['p'] + losses.get('v', 0) + losses.get('r', 0)
    entropy_loss = entropy.mul(1 - batch['progress'] * (1 - args['entropy_regularization_decay'])).sum() * -args['entropy_regularization']
    losses['total'] = base_loss + entropy_loss

    return losses, dcnt


def compute_loss(batch, model, hidden, args):
    outputs = forward_prediction(model, hidden, batch, args)
    actions = batch['action']
    emasks = batch['episode_mask']
    clip_rho_threshold, clip_c_threshold = 1.0, 1.0

    log_selected_b_policies = F.log_softmax(batch['policy']  , dim=-1).gather(-1, actions) * emasks
    log_selected_t_policies = F.log_softmax(outputs['policy'], dim=-1).gather(-1, actions) * emasks

    # thresholds of importance sampling
    log_rhos = log_selected_t_policies.detach() - log_selected_b_policies
    rhos = torch.exp(log_rhos)
    clipped_rhos = torch.clamp(rhos, 0, clip_rho_threshold)
    cs = torch.clamp(rhos, 0, clip_c_threshold)
    outputs_nograd = {k: o.detach() for k, o in outputs.items()}

    if 'value' in outputs_nograd:
        values_nograd = outputs_nograd['value']
        if values_nograd.size(2) == 2:  # two player zerosum game
            values_nograd_opponent = -torch.stack([values_nograd[:, :, 1], values_nograd[:, :, 0]], dim=2)
            values_nograd = (values_nograd + values_nograd_opponent) / (batch['observation_mask'].sum(dim=2, keepdim=True) + 1e-8)
        outputs_nograd['value'] = values_nograd * emasks + batch['outcome'] * (1 - emasks)

    # compute targets and advantage
    targets = {}
    advantages = {}

    value_args = outputs_nograd.get('value', None), batch['outcome'], None, args['lambda'], 1, clipped_rhos, cs
    return_args = outputs_nograd.get('return', None), batch['return'], batch['reward'], args['lambda'], args['gamma'], clipped_rhos, cs

    targets['value'], advantages['value'] = compute_target(args['value_target'], *value_args)
    targets['return'], advantages['return'] = compute_target(args['value_target'], *return_args)

    if args['policy_target'] != args['value_target']:
        _, advantages['value'] = compute_target(args['policy_target'], *value_args)
        _, advantages['return'] = compute_target(args['policy_target'], *return_args)

    # compute policy advantage
    total_advantages = clipped_rhos * sum(advantages.values())

    return compose_losses(outputs, log_selected_t_policies, total_advantages, targets, batch, args)


class Batcher:
    def __init__(self, args, episodes):
        self.args = args
        self.episodes = episodes
        self.shutdown_flag = False

        self.workers = MultiProcessWorkers(
            self._worker, self._selector(), self.args['num_batchers'],
            buffer_length=3, num_receivers=2
        )

    def _selector(self):
        while True:
            yield [self.select_episode() for _ in range(self.args['batch_size'])]

    def _worker(self, conn, bid):
        print('started batcher %d' % bid)
        while not self.shutdown_flag:
            episodes = conn.recv()
            batch = make_batch(episodes, self.args)
            conn.send((batch, 1))
        print('finished batcher %d' % bid)

    def run(self):
        self.workers.start()

    def select_episode(self):
        while True:
            ep_idx = random.randrange(min(len(self.episodes), self.args['maximum_episodes']))
            accept_rate = 1 - (len(self.episodes) - 1 - ep_idx) / self.args['maximum_episodes']
            if random.random() < accept_rate:
                break
        ep = self.episodes[ep_idx]
        turn_candidates = 1 + max(0, ep['steps'] - self.args['forward_steps'])  # change start turn by sequence length
        st = random.randrange(turn_candidates)
        ed = min(st + self.args['forward_steps'], ep['steps'])
        st_block = st // self.args['compress_steps']
        ed_block = (ed - 1) // self.args['compress_steps'] + 1
        ep_minimum = {
            'args': ep['args'], 'outcome': ep['outcome'],
            'moment': ep['moment'][st_block:ed_block],
            'base': st_block * self.args['compress_steps'],
            'start': st, 'end': ed, 'total': ep['steps']
        }
        return ep_minimum

    def batch(self):
        return self.workers.recv()

    def shutdown(self):
        self.shutdown_flag = True
        self.workers.shutdown()


class Trainer:
    def __init__(self, args, model):
        self.episodes = deque()
        self.args = args
        self.gpu = torch.cuda.device_count()
        self.model = model
        self.defalut_lr = 3e-8
        self.data_cnt_ema = self.args['batch_size'] * self.args['forward_steps']
        self.params = list(self.model.parameters())
        lr = self.defalut_lr * self.data_cnt_ema
        self.optimizer = optim.Adam(self.params, lr=lr, weight_decay=1e-5) if len(self.params) > 0 else None
        self.steps = 0
        self.lock = threading.Lock()
        self.batcher = Batcher(self.args, self.episodes)
        self.updated_model = None, 0
        self.update_flag = False
        self.shutdown_flag = False

    def update(self):
        if len(self.episodes) < self.args['minimum_episodes']:
            return None, 0  # return None before training
        self.update_flag = True
        while True:
            time.sleep(0.1)
            model, steps = self.recheck_update()
            if model is not None:
                break
        return model, steps

    def report_update(self, model, steps):
        self.lock.acquire()
        self.update_flag = False
        self.updated_model = model, steps
        self.lock.release()

    def recheck_update(self):
        self.lock.acquire()
        flag = self.update_flag
        self.lock.release()
        return (None, -1) if flag else self.updated_model

    def shutdown(self):
        self.shutdown_flag = True
        self.batcher.shutdown()

    def train(self):
        if self.optimizer is None:  # non-parametric model
            print()
            return

        batch_cnt, data_cnt, loss_sum = 0, 0, {}
        train_model = self.model
        if self.gpu:
            if self.gpu > 1:
                train_model = nn.DataParallel(self.model)
            train_model.cuda()
        train_model.train()

        while data_cnt == 0 or not (self.update_flag or self.shutdown_flag):
            # episodes were only tuple of arrays
            batch = to_gpu_or_not(self.batcher.batch(), self.gpu)
            batch_size = batch['value'].size(0)
            player_count = batch['value'].size(2)
            hidden = to_gpu_or_not(self.model.init_hidden([batch_size, player_count]), self.gpu)

            losses, dcnt = compute_loss(batch, train_model, hidden, self.args)

            self.optimizer.zero_grad()
            losses['total'].backward()
            nn.utils.clip_grad_norm_(self.params, 4.0)
            self.optimizer.step()

            batch_cnt += 1
            data_cnt += dcnt
            for k, l in losses.items():
                loss_sum[k] = loss_sum.get(k, 0.0) + l.item()

            self.steps += 1

        print('loss = %s' % ' '.join([k + ':' + '%.3f' % (l / data_cnt) for k, l in loss_sum.items()]))

        self.data_cnt_ema = self.data_cnt_ema * 0.8 + data_cnt / (1e-2 + batch_cnt) * 0.2
        for param_group in self.optimizer.param_groups:
            param_group['lr'] = self.defalut_lr * self.data_cnt_ema / (1 + self.steps * 1e-5)
        self.model.cpu()
        self.model.eval()
        return copy.deepcopy(self.model)

    def run(self):
        print('waiting training')
        while not self.shutdown_flag:
            if len(self.episodes) < self.args['minimum_episodes']:
                time.sleep(1)
                continue
            if self.steps == 0:
                self.batcher.run()
                print('started training')
            model = self.train()
            self.report_update(model, self.steps)
        print('finished training')


class Learner:
    def __init__(self, args):
        self.args = args
        random.seed(args['seed'])

        self.env = make_env(args['env'])
        eval_modify_rate = (args['update_episodes'] ** 0.85) / args['update_episodes']
        self.eval_rate = max(args['eval_rate'], eval_modify_rate)
        self.shutdown_flag = False

        # trained datum
        self.model_era = self.args['restart_epoch']
        self.model_class = self.env.net() if hasattr(self.env, 'net') else DefaultModel
        train_model = self.model_class(self.env, args)
        if self.model_era == 0:
            self.model = RandomModel(self.env)
        else:
            self.model = train_model
            self.model.load_state_dict(torch.load(self.model_path(self.model_era)), strict=False)

        # generated datum
        self.generation_results = {}
        self.num_episodes = 0

        # evaluated datum
        self.results = {}
        self.num_results = 0

        # multiprocess or remote connection
        self.workers = Workers(args)

        # thread connection
        self.trainer = Trainer(args, train_model)

    def shutdown(self):
        self.shutdown_flag = True
        self.trainer.shutdown()
        self.workers.shutdown()
        for thread in self.threads:
            thread.join()

    def model_path(self, model_id):
        return os.path.join('models', str(model_id) + '.pth')

    def latest_model_path(self):
        return os.path.join('models', 'latest.pth')

    def update_model(self, model, steps):
        # get latest model and save it
        print('updated model(%d)' % steps)
        self.model_era += 1
        self.model = model
        os.makedirs('models', exist_ok=True)
        torch.save(model.state_dict(), self.model_path(self.model_era))
        torch.save(model.state_dict(), self.latest_model_path())

    def feed_episodes(self, episodes):
        # analyze generated episodes
        for episode in episodes:
            if episode is None:
                continue
            for p in episode['args']['player']:
                model_id = episode['args']['model_id'][p]
                outcome = episode['outcome'][p]
                n, r, r2 = self.generation_results.get(model_id, (0, 0, 0))
                self.generation_results[model_id] = n + 1, r + outcome, r2 + outcome ** 2

        # store generated episodes
        self.trainer.episodes.extend([e for e in episodes if e is not None])
        while len(self.trainer.episodes) > self.args['maximum_episodes']:
            self.trainer.episodes.popleft()

    def feed_results(self, results):
        # store evaluation results
        for result in results:
            if result is None:
                continue
            for p in result['args']['player']:
                model_id = result['args']['model_id'][p]
                res = result['result'][p]
                n, r, r2 = self.results.get(model_id, (0, 0, 0))
                self.results[model_id] = n + 1, r + res, r2 + res ** 2

    def update(self):
        # call update to every component
        print()
        print('epoch %d' % self.model_era)

        if self.model_era not in self.results:
            print('win rate = Nan (0)')
        else:
            n, r, r2 = self.results[self.model_era]
            mean = r / (n + 1e-6)
            print('win rate = %.3f (%.1f / %d)' % ((mean + 1) / 2, (r + n) / 2, n))

        if self.model_era not in self.generation_results:
            print('generation stats = Nan (0)')
        else:
            n, r, r2 = self.generation_results[self.model_era]
            mean = r / (n + 1e-6)
            std = (r2 / (n + 1e-6) - mean ** 2) ** 0.5
            print('generation stats = %.3f +- %.3f' % (mean, std))

        model, steps = self.trainer.update()
        if model is None:
            model = self.model
        self.update_model(model, steps)

    def server(self):
        # central conductor server
        # returns as list if getting multiple requests as list
        print('started server')
        prev_update_episodes = self.args['minimum_episodes']
        while True:
            # no update call before storings minimum number of episodes + 1 age
            next_update_episodes = prev_update_episodes + self.args['update_episodes']
            while not self.shutdown_flag and self.num_episodes < next_update_episodes:
                conn, (req, data) = self.workers.recv()
                multi_req = isinstance(data, list)
                if not multi_req:
                    data = [data]
                send_data = []

                if req == 'args':
                    for _ in data:
                        args = {'model_id': {}}

                        # decide role
                        if self.num_results < self.eval_rate * self.num_episodes:
                            args['role'] = 'e'
                        else:
                            args['role'] = 'g'

                        if args['role'] == 'g':
                            # genatation configuration
                            args['player'] = self.env.players()
                            for p in self.env.players():
                                if p in args['player']:
                                    args['model_id'][p] = self.model_era
                                else:
                                    args['model_id'][p] = -1
                            self.num_episodes += 1
                            if self.num_episodes % 100 == 0:
                                print(self.num_episodes, end=' ', flush=True)

                        elif args['role'] == 'e':
                            # evaluation configuration
                            args['player'] = [self.env.players()[self.num_results % len(self.env.players())]]
                            for p in self.env.players():
                                if p in args['player']:
                                    args['model_id'][p] = self.model_era
                                else:
                                    args['model_id'][p] = -1
                            self.num_results += 1

                        send_data.append(args)

                elif req == 'episode':
                    # report generated episodes
                    self.feed_episodes(data)
                    send_data = [None] * len(data)

                elif req == 'result':
                    # report evaluation results
                    self.feed_results(data)
                    send_data = [None] * len(data)

                elif req == 'model':
                    for model_id in data:
                        model = self.model
                        if model_id != self.model_era:
                            try:
                                model = self.model_class(self.env, self.args)
                                model.load_state_dict(torch.load(self.model_path(model_id)), strict=False)
                            except:
                                # return latest model if failed to load specified model
                                pass
                        send_data.append(model)

                if not multi_req and len(send_data) == 1:
                    send_data = send_data[0]
                self.workers.send(conn, send_data)
            prev_update_episodes = next_update_episodes
            self.update()
        print('finished server')

    def entry_server(self):
        port = 9999
        print('started entry server %d' % port)
        conn_acceptor = accept_socket_connections(port=port, timeout=0.3)
        while not self.shutdown_flag:
            conn = next(conn_acceptor)
            if conn is not None:
                entry_args = conn.recv()
                print('accepted entry from %s!' % entry_args['host'])
                args = copy.deepcopy(self.args)
                args['worker'] = entry_args
                conn.send(args)
                conn.close()
        print('finished entry server')

    def run(self):
        try:
            # open threads
            self.threads = [threading.Thread(target=self.trainer.run)]
            if self.args['remote']:
                self.threads.append(threading.Thread(target=self.entry_server))
            for thread in self.threads:
                thread.start()
            # open generator, evaluator
            self.workers.run()
            self.server()

        finally:
            self.shutdown()


def train_main(args):
    train_args = args['train_args']
    train_args['remote'] = False

    env_args = args['env_args']
    train_args['env'] = env_args

    prepare_env(env_args)  # preparing environment is needed in stand-alone mode
    learner = Learner(train_args)
    learner.run()


def train_server_main(args):
    train_args = args['train_args']
    train_args['remote'] = True

    env_args = args['env_args']
    train_args['env'] = env_args

    learner = Learner(train_args)
    learner.run()<|MERGE_RESOLUTION|>--- conflicted
+++ resolved
@@ -63,12 +63,12 @@
         if args['turn_based_training'] and not args['observation']:
             obs = [[m['observation'][m['turn'][0]]] for m in moments]
             p = np.array([[m['policy'][m['turn'][0]]] for m in moments])
-            act = np.array([[m['action'][m['turn'][0]]] for m in moments])[..., np.newaxis]
+            act = np.array([[m['action'][m['turn'][0]]] for m in moments], dtype=np.int64)[..., np.newaxis]
             amask = np.array([[m['action_mask'][m['turn'][0]]] for m in moments])
         else:
             obs = [[replace_none(m['observation'][player], obs_zeros) for player in players] for m in moments]
             p = np.array([[replace_none(m['policy'][player], p_zeros) for player in players] for m in moments])
-            act = np.array([[replace_none(m['action'][player], 0) for player in players] for m in moments])[..., np.newaxis]
+            act = np.array([[replace_none(m['action'][player], 0) for player in players] for m in moments], dtype=np.int64)[..., np.newaxis]
             amask = np.array([[replace_none(m['action_mask'][player], p_zeros + 1e32) for player in players] for m in moments])
 
         # reshape observation
@@ -85,11 +85,6 @@
         tmask = np.array([[[m['policy'][player] is not None] for player in players] for m in moments], dtype=np.float32)
         omask = np.array([[[m['value'][player] is not None] for player in players] for m in moments], dtype=np.float32)
 
-<<<<<<< HEAD
-=======
-        act = np.array([[m['action']] for m in moments], dtype=np.int64)[..., np.newaxis]
-
->>>>>>> 7b4dbfb3
         progress = np.arange(ep['start'], ep['end'], dtype=np.float32)[..., np.newaxis] / ep['total']
 
         # pad each array if step length is short
