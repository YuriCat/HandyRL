# Copyright (c) 2020 DeNA Co., Ltd.
# Licensed under The MIT License [see LICENSE for details]

# training

import os
import time
import copy
import threading
import random
import bz2
import pickle
import warnings
import queue
from collections import deque

import numpy as np
import torch
import torch.nn as nn
import torch.nn.functional as F
import torch.distributions as dist
import torch.optim as optim
import psutil

from .environment import prepare_env, make_env
from .util import map_r, bimap_r, trimap_r, rotate
from .model import to_torch, to_gpu, ModelWrapper
from .losses import compute_target
from .connection import MultiProcessJobExecutor
from .worker import WorkerCluster, WorkerServer


def make_batch(episodes, args):
    """Making training batch

    Args:
        episodes (Iterable): list of episodes
        args (dict): training configuration

    Returns:
        dict: PyTorch input and target tensors

    Note:
        Basic data shape is (B, T, P, ...) .
        (B is batch size, T is time length, P is player count)
    """

    obss, datum = [], []

    def replace_none(a, b):
        return a if a is not None else b

    for ep in episodes:
        moments_ = sum([pickle.loads(bz2.decompress(ms)) for ms in ep['moment']], [])
        moments = moments_[ep['start'] - ep['base']:ep['end'] - ep['base']]
        players = list(moments[0]['observation'].keys())
        if not args['turn_based_training']:  # solo training
            players = [random.choice(players)]

        # template for padding
        obs_zeros = map_r(moments[0]['observation'][moments[0]['turn'][0]], lambda o: np.zeros_like(o))
        amask_zeros = np.zeros_like(moments[0]['action_mask'][moments[0]['turn'][0]])

        # data that is changed by training configuration
        if args['turn_based_training'] and not args['observation']:
            obs = [[m['observation'][m['turn'][0]]] for m in moments]
            prob = np.array([[[m['selected_prob'][m['turn'][0]]]] for m in moments])
            act = np.array([[m['action'][m['turn'][0]]] for m in moments], dtype=np.int64)[..., np.newaxis]
            amask = np.array([[m['action_mask'][m['turn'][0]]] for m in moments])
        else:
            obs = [[replace_none(m['observation'][player], obs_zeros) for player in players] for m in moments]
            prob = np.array([[[replace_none(m['selected_prob'][player], 1.0)] for player in players] for m in moments])
            act = np.array([[replace_none(m['action'][player], 0) for player in players] for m in moments], dtype=np.int64)[..., np.newaxis]
            amask = np.array([[replace_none(m['action_mask'][player], amask_zeros + 1e32) for player in players] for m in moments])

        # reshape observation
        obs = rotate(rotate(obs))  # (T, P, ..., ...) -> (P, ..., T, ...) -> (..., T, P, ...)
        obs = bimap_r(obs_zeros, obs, lambda _, o: np.array(o))

        # datum that is not changed by training configuration
        v = np.array([[replace_none(m['value'][player], [0]) for player in players] for m in moments], dtype=np.float32).reshape(len(moments), len(players), -1)
        rew = np.array([[replace_none(m['reward'][player], [0]) for player in players] for m in moments], dtype=np.float32).reshape(len(moments), len(players), -1)
        ret = np.array([[replace_none(m['return'][player], [0]) for player in players] for m in moments], dtype=np.float32).reshape(len(moments), len(players), -1)
        oc = np.array([ep['outcome'][player] for player in players], dtype=np.float32).reshape(1, len(players), -1)

        emask = np.ones((len(moments), 1, 1), dtype=np.float32)  # episode mask
        tmask = np.array([[[m['selected_prob'][player] is not None] for player in players] for m in moments], dtype=np.float32)
        omask = np.array([[[m['observation'][player] is not None] for player in players] for m in moments], dtype=np.float32)

        progress = np.arange(ep['start'], ep['end'], dtype=np.float32)[..., np.newaxis] / ep['total']

        # pad each array if step length is short
        batch_steps = args['burn_in_steps'] + args['forward_steps']
        if len(tmask) < batch_steps:
            pad_len_b = args['burn_in_steps'] - (ep['train_start'] - ep['start'])
            pad_len_a = batch_steps - len(tmask) - pad_len_b
            obs = map_r(obs, lambda o: np.pad(o, [(pad_len_b, pad_len_a)] + [(0, 0)] * (len(o.shape) - 1), 'constant', constant_values=0))
            prob = np.pad(prob, [(pad_len_b, pad_len_a), (0, 0), (0, 0)], 'constant', constant_values=1)
            v = np.concatenate([np.pad(v, [(pad_len_b, 0), (0, 0), (0, 0)], 'constant', constant_values=0), np.tile(oc, [pad_len_a, 1, 1])])
            act = np.pad(act, [(pad_len_b, pad_len_a), (0, 0), (0, 0)], 'constant', constant_values=0)
            rew = np.pad(rew, [(pad_len_b, pad_len_a), (0, 0), (0, 0)], 'constant', constant_values=0)
            ret = np.pad(ret, [(pad_len_b, pad_len_a), (0, 0), (0, 0)], 'constant', constant_values=0)
            emask = np.pad(emask, [(pad_len_b, pad_len_a), (0, 0), (0, 0)], 'constant', constant_values=0)
            tmask = np.pad(tmask, [(pad_len_b, pad_len_a), (0, 0), (0, 0)], 'constant', constant_values=0)
            omask = np.pad(omask, [(pad_len_b, pad_len_a), (0, 0), (0, 0)], 'constant', constant_values=0)
            amask = np.pad(amask, [(pad_len_b, pad_len_a), (0, 0), (0, 0)], 'constant', constant_values=1e32)
            progress = np.pad(progress, [(pad_len_b, pad_len_a), (0, 0)], 'constant', constant_values=1)

        obss.append(obs)
        datum.append((prob, v, act, oc, rew, ret, emask, tmask, omask, amask, progress))

    obs = to_torch(bimap_r(obs_zeros, rotate(obss), lambda _, o: np.array(o)))
    prob, v, act, oc, rew, ret, emask, tmask, omask, amask, progress = [to_torch(np.array(val)) for val in zip(*datum)]

    return {
        'observation': obs,
        'selected_prob': prob,
        'value': v,
        'action': act, 'outcome': oc,
        'reward': rew, 'return': ret,
        'episode_mask': emask,
        'turn_mask': tmask, 'observation_mask': omask,
        'action_mask': amask,
        'progress': progress,
    }


def forward_prediction(model, hidden, batch, args):
    """Forward calculation via neural network

    Args:
        model (torch.nn.Module): neural network
        hidden: initial hidden state (..., B, P, ...)
        batch (dict): training batch (output of make_batch() function)

    Returns:
        tuple: batch outputs of neural network
    """

    observations = batch['observation']  # (..., B, T, P or 1, ...)
    batch_shape = batch['action'].size()[:3]  # (B, T, P or 1)

    if hidden is None:
        # feed-forward neural network
        obs = map_r(observations, lambda o: o.flatten(0, 2))  # (..., B * T * P or 1, ...)
        outputs = model(obs, None)
        outputs = map_r(outputs, lambda o: o.unflatten(0, batch_shape))  # (..., B, T, P or 1, ...)
    else:
        # sequential computation with RNN
        outputs = {}
        for t in range(batch_shape[1]):
            obs = map_r(observations, lambda o: o[:, t].flatten(0, 1))  # (..., B * P or 1, ...)
            omask_ = batch['observation_mask'][:, t]
            omask = map_r(hidden, lambda h: omask_.view(*h.size()[:2], *([1] * (h.dim() - 2))))
            hidden_ = bimap_r(hidden, omask, lambda h, m: h * m)  # (..., B, P, ...)
            if args['turn_based_training'] and not args['observation']:
                hidden_ = map_r(hidden_, lambda h: h.sum(1))  # (..., B * 1, ...)
            else:
                hidden_ = map_r(hidden_, lambda h: h.flatten(0, 1))  # (..., B * P, ...)
            if t < args['burn_in_steps']:
                model.eval()
                with torch.no_grad():
                    outputs_ = model(obs, hidden_)
            else:
                if not model.training:
                    model.train()
                outputs_ = model(obs, hidden_)
            outputs_ = map_r(outputs_, lambda o: o.unflatten(0, (batch_shape[0], batch_shape[2])))  # (..., B, P or 1, ...)
            for k, o in outputs_.items():
                if k == 'hidden':
                    next_hidden = o
                else:
                    outputs[k] = outputs.get(k, []) + [o]
            hidden = trimap_r(hidden, next_hidden, omask, lambda h, nh, m: h * (1 - m) + nh * m)
        outputs = {k: torch.stack(o, dim=1) for k, o in outputs.items() if o[0] is not None}

    for k, o in outputs.items():
        if k == 'policy':
            o = o.mul(batch['turn_mask'])
            if o.size(2) > 1 and batch_shape[2] == 1:  # turn-alternating batch
                o = o.sum(2, keepdim=True)  # gather turn player's policies
            outputs[k] = o - batch['action_mask']
        else:
            # mask valid target values and cumulative rewards
            outputs[k] = o.mul(batch['observation_mask'])

    return outputs


def compose_losses(outputs, log_selected_policies, total_advantages, targets, batch, args):
    """Caluculate loss value

    Returns:
        tuple: losses and statistic values and the number of training data
    """

    tmasks = batch['turn_mask']
    omasks = batch['observation_mask']

    losses = {}
    dcnt = tmasks.sum().item()

    losses['p'] = (-log_selected_policies * total_advantages).mul(tmasks).sum()
    if 'value' in outputs:
        losses['v'] = ((outputs['value'] - targets['value']) ** 2).mul(omasks).sum() / 2
    if 'return' in outputs:
        losses['r'] = F.smooth_l1_loss(outputs['return'], targets['return'], reduction='none').mul(omasks).sum()

    entropy = dist.Categorical(logits=outputs['policy']).entropy().mul(tmasks.sum(-1))
    losses['ent'] = entropy.sum()

    base_loss = losses['p'] + losses.get('v', 0) + losses.get('r', 0)
    entropy_loss = entropy.mul(1 - batch['progress'] * (1 - args['entropy_regularization_decay'])).sum() * -args['entropy_regularization']
    losses['total'] = base_loss + entropy_loss

    return losses, dcnt


def compute_loss(batch, model, hidden, args):
    outputs = forward_prediction(model, hidden, batch, args)
    if args['burn_in_steps'] > 0:
        batch = map_r(batch, lambda v: v[:, args['burn_in_steps']:] if v.size(1) > 1 else v)
        outputs = map_r(outputs, lambda v: v[:, args['burn_in_steps']:])

    actions = batch['action']
    emasks = batch['episode_mask']
    clip_rho_threshold, clip_c_threshold = 1.0, 1.0

    log_selected_b_policies = torch.log(torch.clamp(batch['selected_prob'], 1e-16, 1)) * emasks
    log_selected_t_policies = F.log_softmax(outputs['policy'], dim=-1).gather(-1, actions) * emasks

    # thresholds of importance sampling
    log_rhos = log_selected_t_policies.detach() - log_selected_b_policies
    rhos = torch.exp(log_rhos)
    clipped_rhos = torch.clamp(rhos, 0, clip_rho_threshold)
    cs = torch.clamp(rhos, 0, clip_c_threshold)
    outputs_nograd = {k: o.detach() for k, o in outputs.items()}

    if 'value' in outputs_nograd:
        values_nograd = outputs_nograd['value']
        if args['turn_based_training'] and values_nograd.size(2) == 2:  # two player zerosum game
            values_nograd_opponent = -torch.stack([values_nograd[:, :, 1], values_nograd[:, :, 0]], dim=2)
            values_nograd = (values_nograd + values_nograd_opponent) / (batch['observation_mask'].sum(dim=2, keepdim=True) + 1e-8)
        outputs_nograd['value'] = values_nograd * emasks + batch['outcome'] * (1 - emasks)

    # compute targets and advantage
    targets = {}
    advantages = {}

    value_args = outputs_nograd.get('value', None), batch['outcome'], None, args['lambda'], 1, clipped_rhos, cs
    return_args = outputs_nograd.get('return', None), batch['return'], batch['reward'], args['lambda'], args['gamma'], clipped_rhos, cs

    targets['value'], advantages['value'] = compute_target(args['value_target'], *value_args)
    targets['return'], advantages['return'] = compute_target(args['value_target'], *return_args)

    if args['policy_target'] != args['value_target']:
        _, advantages['value'] = compute_target(args['policy_target'], *value_args)
        _, advantages['return'] = compute_target(args['policy_target'], *return_args)

    # compute policy advantage
    total_advantages = clipped_rhos * sum(advantages.values())

    return compose_losses(outputs, log_selected_t_policies, total_advantages, targets, batch, args)


class Batcher:
    def __init__(self, args, episodes):
        self.args = args
        self.episodes = episodes
        self.executor = MultiProcessJobExecutor(self._worker, self._selector(), self.args['num_batchers'])

    def _selector(self):
        while True:
            yield [self.select_episode() for _ in range(self.args['batch_size'])]

    def _worker(self, conn, bid):
        print('started batcher %d' % bid)
        while True:
            episodes = conn.recv()
            batch = make_batch(episodes, self.args)
            conn.send(batch)
        print('finished batcher %d' % bid)

    def run(self):
        self.executor.start()

    def select_episode(self):
        while True:
            ep_idx = random.randrange(min(len(self.episodes), self.args['maximum_episodes']))
            accept_rate = 1 - (len(self.episodes) - 1 - ep_idx) / self.args['maximum_episodes']
            if random.random() < accept_rate:
                break
        ep = self.episodes[ep_idx]
        turn_candidates = 1 + max(0, ep['steps'] - self.args['forward_steps'])  # change start turn by sequence length
        train_st = random.randrange(turn_candidates)
        st = max(0, train_st - self.args['burn_in_steps'])
        ed = min(train_st + self.args['forward_steps'], ep['steps'])
        st_block = st // self.args['compress_steps']
        ed_block = (ed - 1) // self.args['compress_steps'] + 1
        ep_minimum = {
            'args': ep['args'], 'outcome': ep['outcome'],
            'moment': ep['moment'][st_block:ed_block],
            'base': st_block * self.args['compress_steps'],
            'start': st, 'end': ed, 'train_start': train_st, 'total': ep['steps'],
        }
        return ep_minimum

    def batch(self):
        return self.executor.recv()


class Trainer:
    def __init__(self, args, model):
        self.episodes = deque()
        self.args = args
        self.gpu = torch.cuda.device_count()
        self.model = model
        self.default_lr = 3e-8
        self.data_cnt_ema = self.args['batch_size'] * self.args['forward_steps']
        self.params = list(self.model.parameters())
        lr = self.default_lr * self.data_cnt_ema
        self.optimizer = optim.Adam(self.params, lr=lr, weight_decay=1e-5) if len(self.params) > 0 else None
        self.steps = 0
        self.batcher = Batcher(self.args, self.episodes)
        self.update_flag = False
        self.update_queue = queue.Queue(maxsize=1)

        self.wrapped_model = ModelWrapper(self.model)
        self.trained_model = self.wrapped_model
        if self.gpu > 1:
            self.trained_model = nn.DataParallel(self.wrapped_model)

    def update(self):
        self.update_flag = True
        model, steps = self.update_queue.get()
        return model, steps

    def train(self):
        if self.optimizer is None:  # non-parametric model
            time.sleep(0.1)
            return self.model

        batch_cnt, data_cnt, loss_sum = 0, 0, {}
        if self.gpu > 0:
            self.trained_model.cuda()
        self.trained_model.train()

        while data_cnt == 0 or not self.update_flag:
            batch = self.batcher.batch()
            batch_size = batch['value'].size(0)
            player_count = batch['value'].size(2)
            hidden = self.wrapped_model.init_hidden([batch_size, player_count])
            if self.gpu > 0:
                batch = to_gpu(batch)
                hidden = to_gpu(hidden)

            losses, dcnt = compute_loss(batch, self.trained_model, hidden, self.args)

            self.optimizer.zero_grad()
            losses['total'].backward()
            nn.utils.clip_grad_norm_(self.params, 4.0)
            self.optimizer.step()

            batch_cnt += 1
            data_cnt += dcnt
            for k, l in losses.items():
                loss_sum[k] = loss_sum.get(k, 0.0) + l.item()

            self.steps += 1

        print('loss = %s' % ' '.join([k + ':' + '%.3f' % (l / data_cnt) for k, l in loss_sum.items()]))

        self.data_cnt_ema = self.data_cnt_ema * 0.8 + data_cnt / (1e-2 + batch_cnt) * 0.2
        for param_group in self.optimizer.param_groups:
            param_group['lr'] = self.default_lr * self.data_cnt_ema / (1 + self.steps * 1e-5)
        self.model.cpu()
        self.model.eval()
        return copy.deepcopy(self.model)

    def run(self):
        print('waiting training')
        while len(self.episodes) < self.args['minimum_episodes']:
            time.sleep(1)
        if self.optimizer is not None:
            self.batcher.run()
            print('started training')
        while True:
            model = self.train()
            self.update_flag = False
            self.update_queue.put((model, self.steps))
        print('finished training')


class Learner:
    def __init__(self, args, net=None, remote=False):
        train_args = args['train_args']
        env_args = args['env_args']
        train_args['env'] = env_args
        args = train_args

        self.args = args
        random.seed(args['seed'])

        self.env = make_env(env_args)
        eval_modify_rate = (args['update_episodes'] ** 0.85) / args['update_episodes']
        self.eval_rate = max(args['eval_rate'], eval_modify_rate)
        self.shutdown_flag = False
        self.flags = set()

        # trained datum
        self.model_epoch = self.args['restart_epoch']
        self.model = net if net is not None else self.env.net()
        if self.model_epoch > 0:
            self.model.load_state_dict(torch.load(self.model_path(self.model_epoch)), strict=False)

        # generated datum
        self.generation_results = {}
        self.num_episodes = 0
        self.num_returned_episodes = 0

        # evaluated datum
        self.results = {}
        self.results_per_opponent = {}
        self.num_results = 0

        # multiprocess or remote connection
        self.worker = WorkerServer(args) if remote else WorkerCluster(args)

        # thread connection
        self.trainer = Trainer(args, self.model)

    def model_path(self, model_id):
        return os.path.join('models', str(model_id) + '.pth')

    def latest_model_path(self):
        return os.path.join('models', 'latest.pth')

    def update_model(self, model, steps):
        # get latest model and save it
        print('updated model(%d)' % steps)
        self.model_epoch += 1
        self.model = model
        os.makedirs('models', exist_ok=True)
        torch.save(model.state_dict(), self.model_path(self.model_epoch))
        torch.save(model.state_dict(), self.latest_model_path())

    def feed_episodes(self, episodes):
        # analyze generated episodes
        for episode in episodes:
            if episode is None:
                continue
            for p in episode['args']['player']:
                model_id = episode['args']['model_id'][p]
                outcome = episode['outcome'][p]
                n, r, r2 = self.generation_results.get(model_id, (0, 0, 0))
                self.generation_results[model_id] = n + 1, r + outcome, r2 + outcome ** 2
            self.num_returned_episodes += 1
            if self.num_returned_episodes % 100 == 0:
                print(self.num_returned_episodes, end=' ', flush=True)

        # store generated episodes
        self.trainer.episodes.extend([e for e in episodes if e is not None])

        mem_percent = psutil.virtual_memory().percent
        mem_ok = mem_percent <= 95
        maximum_episodes = self.args['maximum_episodes'] if mem_ok else int(len(self.trainer.episodes) * 95 / mem_percent)

        if not mem_ok and 'memory_over' not in self.flags:
            warnings.warn("memory usage %.1f%% with buffer size %d" % (mem_percent, len(self.trainer.episodes)))
            self.flags.add('memory_over')

        while len(self.trainer.episodes) > maximum_episodes:
            self.trainer.episodes.popleft()

    def feed_results(self, results):
        # store evaluation results
        for result in results:
            if result is None:
                continue
            for p in result['args']['player']:
                model_id = result['args']['model_id'][p]
                res = result['result'][p]
                n, r, r2 = self.results.get(model_id, (0, 0, 0))
                self.results[model_id] = n + 1, r + res, r2 + res ** 2

                if model_id not in self.results_per_opponent:
                    self.results_per_opponent[model_id] = {}
                opponent = result['opponent']
                n, r, r2 = self.results_per_opponent[model_id].get(opponent, (0, 0, 0))
                self.results_per_opponent[model_id][opponent] = n + 1, r + res, r2 + res ** 2

    def update(self):
        # call update to every component
        print()
        print('epoch %d' % self.model_epoch)

        if self.model_epoch not in self.results:
            print('win rate = Nan (0)')
        else:
            def output_wp(name, results):
                n, r, r2 = results
                mean = r / (n + 1e-6)
                name_tag = ' (%s)' % name if name != '' else ''
                print('win rate%s = %.3f (%.1f / %d)' % (name_tag, (mean + 1) / 2, (r + n) / 2, n))

            keys = self.results_per_opponent[self.model_epoch]
            if len(self.args.get('eval', {}).get('opponent', [])) <= 1 and len(keys) <= 1:
                output_wp('', self.results[self.model_epoch])
            else:
                output_wp('total', self.results[self.model_epoch])
                for key in sorted(list(self.results_per_opponent[self.model_epoch])):
                    output_wp(key, self.results_per_opponent[self.model_epoch][key])

        if self.model_epoch not in self.generation_results:
            print('generation stats = Nan (0)')
        else:
            n, r, r2 = self.generation_results[self.model_epoch]
            mean = r / (n + 1e-6)
            std = (r2 / (n + 1e-6) - mean ** 2) ** 0.5
            print('generation stats = %.3f +- %.3f' % (mean, std))

        model, steps = self.trainer.update()
        if model is None:
            model = self.model
        self.update_model(model, steps)

        # clear flags
        self.flags = set()

    def server(self):
        # central conductor server
        # returns as list if getting multiple requests as list
        print('started server')
        prev_update_episodes = self.args['minimum_episodes']
<<<<<<< HEAD
        while self.model_epoch < self.args['epochs'] or self.args['epochs'] < 0:
            # no update call before storing minimum number of episodes + 1 age
            next_update_episodes = prev_update_episodes + self.args['update_episodes']
            while not self.shutdown_flag and self.num_returned_episodes < next_update_episodes:
                conn, (req, data) = self.worker.recv()
                multi_req = isinstance(data, list)
                if not multi_req:
                    data = [data]
                send_data = []

                if req == 'episode':
                    # report generated episodes
                    self.feed_episodes(data)

                elif req == 'result':
                    # report evaluation results
                    self.feed_results(data)

                if req == 'model':
                    for model_id in data:
                        model = self.model
                        if model_id != self.model_epoch and model_id > 0:
                            try:
                                model = copy.deepcopy(self.model)
                                model.load_state_dict(torch.load(self.model_path(model_id)), strict=False)
                            except:
                                # return latest model if failed to load specified model
                                pass
                        send_data.append(pickle.dumps(model))

=======
        # no update call before storing minimum number of episodes + 1 epoch
        next_update_episodes = prev_update_episodes + self.args['update_episodes']

        while self.worker.connection_count() > 0 or not self.shutdown_flag:
            try:
                conn, (req, data) = self.worker.recv(timeout=0.3)
            except queue.Empty:
                continue

            multi_req = isinstance(data, list)
            if not multi_req:
                data = [data]
            send_data = []

            if req == 'args':
                if self.shutdown_flag:
                    send_data = [None] * len(data)
>>>>>>> 4d6b3a39
                else:
                    for _ in data:
                        args = {'model_id': {}}

                        # decide role
                        if self.num_results < self.eval_rate * self.num_episodes:
                            args['role'] = 'e'
                        else:
                            args['role'] = 'g'

                        if args['role'] == 'g':
                            # genatation configuration
                            args['player'] = self.env.players()
                            for p in self.env.players():
                                if p in args['player']:
                                    args['model_id'][p] = self.model_epoch
                                else:
                                    args['model_id'][p] = -1
                            self.num_episodes += 1

                        elif args['role'] == 'e':
                            # evaluation configuration
                            args['player'] = [self.env.players()[self.num_results % len(self.env.players())]]
                            for p in self.env.players():
                                if p in args['player']:
                                    args['model_id'][p] = self.model_epoch
                                else:
                                    args['model_id'][p] = -1
                            self.num_results += 1

                        send_data.append(args)

<<<<<<< HEAD
                if not multi_req and len(send_data) == 1:
                    send_data = send_data[0]
                self.worker.send(conn, send_data)
            prev_update_episodes = next_update_episodes
            self.update()
=======
            elif req == 'episode':
                # report generated episodes
                self.feed_episodes(data)
                send_data = [None] * len(data)

            elif req == 'result':
                # report evaluation results
                self.feed_results(data)
                send_data = [None] * len(data)

            elif req == 'model':
                for model_id in data:
                    model = self.model
                    if model_id != self.model_epoch and model_id > 0:
                        try:
                            model = copy.deepcopy(self.model)
                            model.load_state_dict(torch.load(self.model_path(model_id)), strict=False)
                        except:
                            # return latest model if failed to load specified model
                            pass
                    send_data.append(pickle.dumps(model))

            if not multi_req and len(send_data) == 1:
                send_data = send_data[0]
            self.worker.send(conn, send_data)

            if self.num_returned_episodes >= next_update_episodes:
                prev_update_episodes = next_update_episodes
                next_update_episodes = prev_update_episodes + self.args['update_episodes']
                self.update()
                if self.args['epochs'] >= 0 and self.model_epoch >= self.args['epochs']:
                    self.shutdown_flag = True
>>>>>>> 4d6b3a39
        print('finished server')

    def run(self):
        # open training thread
        threading.Thread(target=self.trainer.run, daemon=True).start()
        # open generator, evaluator
        self.worker.run()
        self.server()


def train_main(args):
    prepare_env(args['env_args'])  # preparing environment is needed in stand-alone mode
    learner = Learner(args=args)
    learner.run()


def train_server_main(args):
    learner = Learner(args=args, remote=True)
    learner.run()<|MERGE_RESOLUTION|>--- conflicted
+++ resolved
@@ -532,38 +532,6 @@
         # returns as list if getting multiple requests as list
         print('started server')
         prev_update_episodes = self.args['minimum_episodes']
-<<<<<<< HEAD
-        while self.model_epoch < self.args['epochs'] or self.args['epochs'] < 0:
-            # no update call before storing minimum number of episodes + 1 age
-            next_update_episodes = prev_update_episodes + self.args['update_episodes']
-            while not self.shutdown_flag and self.num_returned_episodes < next_update_episodes:
-                conn, (req, data) = self.worker.recv()
-                multi_req = isinstance(data, list)
-                if not multi_req:
-                    data = [data]
-                send_data = []
-
-                if req == 'episode':
-                    # report generated episodes
-                    self.feed_episodes(data)
-
-                elif req == 'result':
-                    # report evaluation results
-                    self.feed_results(data)
-
-                if req == 'model':
-                    for model_id in data:
-                        model = self.model
-                        if model_id != self.model_epoch and model_id > 0:
-                            try:
-                                model = copy.deepcopy(self.model)
-                                model.load_state_dict(torch.load(self.model_path(model_id)), strict=False)
-                            except:
-                                # return latest model if failed to load specified model
-                                pass
-                        send_data.append(pickle.dumps(model))
-
-=======
         # no update call before storing minimum number of episodes + 1 epoch
         next_update_episodes = prev_update_episodes + self.args['update_episodes']
 
@@ -578,60 +546,15 @@
                 data = [data]
             send_data = []
 
-            if req == 'args':
-                if self.shutdown_flag:
-                    send_data = [None] * len(data)
->>>>>>> 4d6b3a39
-                else:
-                    for _ in data:
-                        args = {'model_id': {}}
-
-                        # decide role
-                        if self.num_results < self.eval_rate * self.num_episodes:
-                            args['role'] = 'e'
-                        else:
-                            args['role'] = 'g'
-
-                        if args['role'] == 'g':
-                            # genatation configuration
-                            args['player'] = self.env.players()
-                            for p in self.env.players():
-                                if p in args['player']:
-                                    args['model_id'][p] = self.model_epoch
-                                else:
-                                    args['model_id'][p] = -1
-                            self.num_episodes += 1
-
-                        elif args['role'] == 'e':
-                            # evaluation configuration
-                            args['player'] = [self.env.players()[self.num_results % len(self.env.players())]]
-                            for p in self.env.players():
-                                if p in args['player']:
-                                    args['model_id'][p] = self.model_epoch
-                                else:
-                                    args['model_id'][p] = -1
-                            self.num_results += 1
-
-                        send_data.append(args)
-
-<<<<<<< HEAD
-                if not multi_req and len(send_data) == 1:
-                    send_data = send_data[0]
-                self.worker.send(conn, send_data)
-            prev_update_episodes = next_update_episodes
-            self.update()
-=======
-            elif req == 'episode':
+            if req == 'episode':
                 # report generated episodes
                 self.feed_episodes(data)
-                send_data = [None] * len(data)
 
             elif req == 'result':
                 # report evaluation results
                 self.feed_results(data)
-                send_data = [None] * len(data)
-
-            elif req == 'model':
+
+            if req == 'model':
                 for model_id in data:
                     model = self.model
                     if model_id != self.model_epoch and model_id > 0:
@@ -642,6 +565,40 @@
                             # return latest model if failed to load specified model
                             pass
                     send_data.append(pickle.dumps(model))
+            else:
+                if self.shutdown_flag:
+                    send_data = [None] * len(data)
+                else:
+                    for _ in data:
+                        args = {'model_id': {}}
+
+                        # decide role
+                        if self.num_results < self.eval_rate * self.num_episodes:
+                            args['role'] = 'e'
+                        else:
+                            args['role'] = 'g'
+
+                        if args['role'] == 'g':
+                            # genatation configuration
+                            args['player'] = self.env.players()
+                            for p in self.env.players():
+                                if p in args['player']:
+                                    args['model_id'][p] = self.model_epoch
+                                else:
+                                    args['model_id'][p] = -1
+                            self.num_episodes += 1
+
+                        elif args['role'] == 'e':
+                            # evaluation configuration
+                            args['player'] = [self.env.players()[self.num_results % len(self.env.players())]]
+                            for p in self.env.players():
+                                if p in args['player']:
+                                    args['model_id'][p] = self.model_epoch
+                                else:
+                                    args['model_id'][p] = -1
+                            self.num_results += 1
+
+                        send_data.append(args)
 
             if not multi_req and len(send_data) == 1:
                 send_data = send_data[0]
@@ -653,7 +610,6 @@
                 self.update()
                 if self.args['epochs'] >= 0 and self.model_epoch >= self.args['epochs']:
                     self.shutdown_flag = True
->>>>>>> 4d6b3a39
         print('finished server')
 
     def run(self):
