# Copyright (c) 2020 DeNA Co., Ltd.
# Licensed under The MIT License [see LICENSE for details]

# training

import os
import time
import copy
import threading
import random
import bz2
import pickle
import warnings
from collections import deque

import numpy as np
import torch
import torch.nn as nn
import torch.nn.functional as F
import torch.optim as optim
import psutil

from .environment import prepare_env, make_env
from .util import map_r, bimap_r, trimap_r, rotate
from .model import to_torch, to_gpu, ModelWrapper
from .losses import compute_target
from .connection import MultiProcessJobExecutor
from .worker import WorkerCluster, WorkerServer


def make_batch(episodes, args):
    """Making training batch

    Args:
        episodes (Iterable): list of episodes
        args (dict): training configuration

    Returns:
        dict: PyTorch input and target tensors

    Note:
        Basic data shape is (B, T, P, ...) .
        (B is batch size, T is time length, P is player count)
    """

    obss, datum = [], []

    def replace_none(a, b):
        return a if a is not None else b

    for ep in episodes:
        moments_ = sum([pickle.loads(bz2.decompress(ms)) for ms in ep['moment']], [])
        moments = moments_[ep['start'] - ep['base']:ep['end'] - ep['base']]
        players = list(moments[0]['observation'].keys())
        if not args['turn_based_training']:  # solo training
            players = [random.choice(players)]

        obs_zeros = map_r(moments[0]['observation'][moments[0]['turn'][0]], lambda o: np.zeros_like(o))  # template for padding
        amask_zeros = np.zeros_like(moments[0]['action_mask'][moments[0]['turn'][0]])  # template for padding

        # data that is changed by training configuration
        if args['turn_based_training'] and not args['observation']:
            obs = [[m['observation'][m['turn'][0]]] for m in moments]
            prob = np.array([[[m['selected_prob'][m['turn'][0]]]] for m in moments])
            act = np.array([[[m['action'][m['turn'][0]]]] for m in moments], dtype=np.int64)
            amask = np.array([[m['action_mask'][m['turn'][0]]] for m in moments])
        else:
            obs = [[replace_none(m['observation'][player], obs_zeros) for player in players] for m in moments]
            prob = np.array([[[replace_none(m['selected_prob'][player], 1.0)] for player in players] for m in moments])
            act = np.array([[[replace_none(m['action'][player], 0)] for player in players] for m in moments], dtype=np.int64)
            amask = np.array([[replace_none(m['action_mask'][player], amask_zeros + 1e32) for player in players] for m in moments])

        # reshape observation
        obs = rotate(rotate(obs))  # (T, P, ..., ...) -> (P, ..., T, ...) -> (..., T, P, ...)
        obs = bimap_r(obs_zeros, obs, lambda _, o: np.array(o))

        # datum that is not changed by training configuration
        v = np.array([[replace_none(m['value'][player], [0]) for player in players] for m in moments], dtype=np.float32).reshape(len(moments), len(players), -1)
        rew = np.array([[replace_none(m['reward'][player], [0]) for player in players] for m in moments], dtype=np.float32).reshape(len(moments), len(players), -1)
        ret = np.array([[replace_none(m['return'][player], [0]) for player in players] for m in moments], dtype=np.float32).reshape(len(moments), len(players), -1)
        oc = np.array([ep['outcome'][player] for player in players], dtype=np.float32).reshape(1, len(players), -1)

        emask = np.ones((len(moments), 1, 1), dtype=np.float32)  # episode mask
        tmask = np.array([[[m['selected_prob'][player] is not None] for player in players] for m in moments], dtype=np.float32)
        omask = np.array([[[m['observation'][player] is not None] for player in players] for m in moments], dtype=np.float32)

        progress = np.arange(ep['start'], ep['end'], dtype=np.float32)[..., np.newaxis] / ep['total']

        # pad each array if step length is short
        batch_steps = args['burn_in_steps'] + args['forward_steps']
        if len(tmask) < batch_steps:
            pad_len_b = args['burn_in_steps'] - (ep['train_start'] - ep['start'])
            pad_len_a = batch_steps - len(tmask) - pad_len_b
            obs = map_r(obs, lambda o: np.pad(o, [(pad_len_b, pad_len_a)] + [(0, 0)] * (len(o.shape) - 1), 'constant', constant_values=0))
            prob = np.pad(prob, [(pad_len_b, pad_len_a), (0, 0), (0, 0)], 'constant', constant_values=1)
            v = np.concatenate([np.pad(v, [(pad_len_b, 0), (0, 0), (0, 0)], 'constant', constant_values=0), np.tile(oc, [pad_len_a, 1, 1])])
            act = np.pad(act, [(pad_len_b, pad_len_a), (0, 0), (0, 0)], 'constant', constant_values=0)
            rew = np.pad(rew, [(pad_len_b, pad_len_a), (0, 0), (0, 0)], 'constant', constant_values=0)
            ret = np.pad(ret, [(pad_len_b, pad_len_a), (0, 0), (0, 0)], 'constant', constant_values=0)
            emask = np.pad(emask, [(pad_len_b, pad_len_a), (0, 0), (0, 0)], 'constant', constant_values=0)
            tmask = np.pad(tmask, [(pad_len_b, pad_len_a), (0, 0), (0, 0)], 'constant', constant_values=0)
            omask = np.pad(omask, [(pad_len_b, pad_len_a), (0, 0), (0, 0)], 'constant', constant_values=0)
            amask = np.pad(amask, [(pad_len_b, pad_len_a), (0, 0), (0, 0)], 'constant', constant_values=1e32)
            progress = np.pad(progress, [(pad_len_b, pad_len_a), (0, 0)], 'constant', constant_values=1)

        obss.append(obs)
        datum.append((prob, v, act, oc, rew, ret, emask, tmask, omask, amask, progress))

    obs = to_torch(bimap_r(obs_zeros, rotate(obss), lambda _, o: np.array(o)))
    prob, v, act, oc, rew, ret, emask, tmask, omask, amask, progress = [to_torch(np.array(val)) for val in zip(*datum)]

    return {
        'observation': obs,
        'selected_prob': prob, 'value': v,
        'action': act, 'outcome': oc,
        'reward': rew, 'return': ret,
        'episode_mask': emask,
        'turn_mask': tmask, 'observation_mask': omask,
        'action_mask': amask,
        'progress': progress,
    }


def forward_prediction(model, hidden, batch, args):
    """Forward calculation via neural network

    Args:
        model (torch.nn.Module): neural network
        hidden: initial hidden state (..., B, P, ...)
        batch (dict): training batch (output of make_batch() function)

    Returns:
        tuple: batch outputs of neural network
    """

    observations = batch['observation']  # (..., B, T, P or 1, ...)
    batch_shape = batch['action'].size()[:3]  # (B, T, P or 1)

    if hidden is None:
        # feed-forward neural network
        obs = map_r(observations, lambda o: o.flatten(0, 2))  # (..., B * T * P or 1, ...)
        action = batch['action'].flatten(0, 2)
        action_mask = batch['action_mask'].flatten(0, 2)
        outputs = model(obs, None, action=action, action_mask=action_mask)
        outputs = map_r(outputs, lambda o: o.unflatten(0, batch_shape))  # (..., B, T, P or 1, ...)
    else:
        # sequential computation with RNN
        outputs = {}
        for t in range(batch_shape[1]):
            obs = map_r(observations, lambda o: o[:, t].flatten(0, 1))  # (..., B * P or 1, ...)
            action = batch['action'][:, t].flatten(0, 1)
            action_mask = batch['action_mask'][:, t].flatten(0, 1)
            omask_ = batch['observation_mask'][:, t]
            omask = map_r(hidden, lambda h: omask_.view(*h.size()[:2], *([1] * (h.dim() - 2))))
            hidden_ = bimap_r(hidden, omask, lambda h, m: h * m)  # (..., B, P, ...)
            if args['turn_based_training'] and not args['observation']:
                hidden_ = map_r(hidden_, lambda h: h.sum(1))  # (..., B * 1, ...)
            else:
                hidden_ = map_r(hidden_, lambda h: h.flatten(0, 1))  # (..., B * P, ...)
            if t < args['burn_in_steps']:
                model.eval()
                with torch.no_grad():
<<<<<<< HEAD
                    outputs_ = model(obs, hidden_, action=action, action_mask=action_mask)
=======
                    outputs_ = model(obs, hidden_)
>>>>>>> 698662a3
            else:
                if not model.training:
                    model.train()
                outputs_ = model(obs, hidden_, action=action, action_mask=action_mask)
            outputs_ = map_r(outputs_, lambda o: o.unflatten(0, (batch_shape[0], batch_shape[2])))  # (..., B, P or 1, ...)
            for k, o in outputs_.items():
                if k == 'hidden':
                    next_hidden = o
                else:
                    outputs[k] = outputs.get(k, []) + [o]
            hidden = trimap_r(hidden, next_hidden, omask, lambda h, nh, m: h * (1 - m) + nh * m)
        outputs = {k: torch.stack(o, dim=1) for k, o in outputs.items() if o[0] is not None}

    for k, o in outputs.items():
<<<<<<< HEAD
        if k == 'selected_prob':
            # gather turn player's policies
            outputs[k] = o.mul(batch['turn_mask']).sum(2, keepdim=True)
=======
        if k == 'policy':
            o = o.mul(batch['turn_mask'])
            if o.size(2) > 1 and batch_shape[2] == 1:  # turn-alternating batch
                o = o.sum(2, keepdim=True)  # gather turn player's policies
            outputs[k] = o - batch['action_mask']
>>>>>>> 698662a3
        else:
            # mask valid target values and cumulative rewards
            outputs[k] = o.mul(batch['observation_mask'])

    return outputs


def compose_losses(outputs, log_selected_policies, total_advantages, targets, batch, args):
    """Caluculate loss value

    Returns:
        tuple: losses and statistic values and the number of training data
    """

    tmasks = batch['turn_mask']
    omasks = batch['observation_mask']

    losses = {}
    dcnt = tmasks.sum().item()
    turn_advantages = total_advantages.mul(tmasks).sum(2, keepdim=True)

    losses['p'] = (-log_selected_policies * turn_advantages).sum()
    if 'value' in outputs:
        losses['v'] = ((outputs['value'] - targets['value']) ** 2).mul(omasks).sum() / 2
    if 'return' in outputs:
        losses['r'] = F.smooth_l1_loss(outputs['return'], targets['return'], reduction='none').mul(omasks).sum()

    entropy = outputs['entropy'].mul(tmasks)
    losses['ent'] = entropy.sum()

    base_loss = losses['p'] + losses.get('v', 0) + losses.get('r', 0)
    entropy_loss = entropy.mul(1 - batch['progress'].unsqueeze(-2) * (1 - args['entropy_regularization_decay'])).sum() * -args['entropy_regularization']
    losses['total'] = base_loss + entropy_loss

    return losses, dcnt


def compute_loss(batch, model, hidden, args):
    outputs = forward_prediction(model, hidden, batch, args)
    if args['burn_in_steps'] > 0:
        batch = map_r(batch, lambda v: v[args['burn_in_steps']:])
        outputs = map_r(outputs, lambda v: v[args['burn_in_steps']:])

    actions = batch['action']
    emasks = batch['episode_mask']
    clip_rho_threshold, clip_c_threshold = 1.0, 1.0

    log_selected_b_policies = torch.log(torch.clamp(batch['selected_prob'], 1e-16, 1)) * emasks
    log_selected_t_policies = torch.log(torch.clamp(outputs['selected_prob'], 1e-16, 1)) * emasks

    # thresholds of importance sampling
    log_rhos = log_selected_t_policies.detach() - log_selected_b_policies
    rhos = torch.exp(log_rhos)
    clipped_rhos = torch.clamp(rhos, 0, clip_rho_threshold)
    cs = torch.clamp(rhos, 0, clip_c_threshold)
    outputs_nograd = {k: o.detach() for k, o in outputs.items()}

    if 'value' in outputs_nograd:
        values_nograd = outputs_nograd['value']
        if args['turn_based_training'] and values_nograd.size(2) == 2:  # two player zerosum game
            values_nograd_opponent = -torch.stack([values_nograd[:, :, 1], values_nograd[:, :, 0]], dim=2)
            values_nograd = (values_nograd + values_nograd_opponent) / (batch['observation_mask'].sum(dim=2, keepdim=True) + 1e-8)
        outputs_nograd['value'] = values_nograd * emasks + batch['outcome'] * (1 - emasks)

    # compute targets and advantage
    targets = {}
    advantages = {}

    value_args = outputs_nograd.get('value', None), batch['outcome'], None, args['lambda'], 1, clipped_rhos, cs
    return_args = outputs_nograd.get('return', None), batch['return'], batch['reward'], args['lambda'], args['gamma'], clipped_rhos, cs

    targets['value'], advantages['value'] = compute_target(args['value_target'], *value_args)
    targets['return'], advantages['return'] = compute_target(args['value_target'], *return_args)

    if args['policy_target'] != args['value_target']:
        _, advantages['value'] = compute_target(args['policy_target'], *value_args)
        _, advantages['return'] = compute_target(args['policy_target'], *return_args)

    # compute policy advantage
    total_advantages = clipped_rhos * sum(advantages.values())

    return compose_losses(outputs, log_selected_t_policies, total_advantages, targets, batch, args)


class Batcher:
    def __init__(self, args, episodes):
        self.args = args
        self.episodes = episodes
        self.shutdown_flag = False

        self.executor = MultiProcessJobExecutor(self._worker, self._selector(), self.args['num_batchers'], num_receivers=2)

    def _selector(self):
        while True:
            yield [self.select_episode() for _ in range(self.args['batch_size'])]

    def _worker(self, conn, bid):
        print('started batcher %d' % bid)
        while not self.shutdown_flag:
            episodes = conn.recv()
            batch = make_batch(episodes, self.args)
            conn.send(batch)
        print('finished batcher %d' % bid)

    def run(self):
        self.executor.start()

    def select_episode(self):
        while True:
            ep_idx = random.randrange(min(len(self.episodes), self.args['maximum_episodes']))
            accept_rate = 1 - (len(self.episodes) - 1 - ep_idx) / self.args['maximum_episodes']
            if random.random() < accept_rate:
                break
        ep = self.episodes[ep_idx]
        turn_candidates = 1 + max(0, ep['steps'] - self.args['forward_steps'])  # change start turn by sequence length
        train_st = random.randrange(turn_candidates)
        st = max(0, train_st - self.args['burn_in_steps'])
        ed = min(train_st + self.args['forward_steps'], ep['steps'])
        st_block = st // self.args['compress_steps']
        ed_block = (ed - 1) // self.args['compress_steps'] + 1
        ep_minimum = {
            'args': ep['args'], 'outcome': ep['outcome'],
            'moment': ep['moment'][st_block:ed_block],
            'base': st_block * self.args['compress_steps'],
            'start': st, 'end': ed, 'train_start': train_st, 'total': ep['steps'],
        }
        return ep_minimum

    def batch(self):
        return self.executor.recv()

    def shutdown(self):
        self.shutdown_flag = True
        self.executor.shutdown()


class Trainer:
    def __init__(self, args, model):
        self.episodes = deque()
        self.args = args
        self.gpu = torch.cuda.device_count()
        self.model = model
        self.default_lr = 3e-8
        self.data_cnt_ema = self.args['batch_size'] * self.args['forward_steps']
        self.params = list(self.model.parameters())
        lr = self.default_lr * self.data_cnt_ema
        self.optimizer = optim.Adam(self.params, lr=lr, weight_decay=1e-5) if len(self.params) > 0 else None
        self.steps = 0
        self.lock = threading.Lock()
        self.batcher = Batcher(self.args, self.episodes)
        self.updated_model = None, 0
        self.update_flag = False
        self.shutdown_flag = False

        self.wrapped_model = ModelWrapper(self.model)
        self.trained_model = self.wrapped_model
        if self.gpu > 1:
            self.trained_model = nn.DataParallel(self.wrapped_model)

    def update(self):
        if len(self.episodes) < self.args['minimum_episodes']:
            return None, 0  # return None before training
        self.update_flag = True
        while True:
            time.sleep(0.1)
            model, steps = self.recheck_update()
            if model is not None:
                break
        return model, steps

    def report_update(self, model, steps):
        self.lock.acquire()
        self.update_flag = False
        self.updated_model = model, steps
        self.lock.release()

    def recheck_update(self):
        self.lock.acquire()
        flag = self.update_flag
        self.lock.release()
        return (None, -1) if flag else self.updated_model

    def shutdown(self):
        self.shutdown_flag = True
        self.batcher.shutdown()

    def train(self):
        if self.optimizer is None:  # non-parametric model
            time.sleep(0.1)
            return self.model

        batch_cnt, data_cnt, loss_sum = 0, 0, {}
        if self.gpu > 0:
            self.trained_model.cuda()
        self.trained_model.train()

        while data_cnt == 0 or not (self.update_flag or self.shutdown_flag):
            batch = self.batcher.batch()
            batch_size = batch['value'].size(0)
            player_count = batch['value'].size(2)
            hidden = self.wrapped_model.init_hidden([batch_size, player_count])
            if self.gpu > 0:
                batch = to_gpu(batch)
                hidden = to_gpu(hidden)

            losses, dcnt = compute_loss(batch, self.trained_model, hidden, self.args)

            self.optimizer.zero_grad()
            losses['total'].backward()
            nn.utils.clip_grad_norm_(self.params, 4.0)
            self.optimizer.step()

            batch_cnt += 1
            data_cnt += dcnt
            for k, l in losses.items():
                loss_sum[k] = loss_sum.get(k, 0.0) + l.item()

            self.steps += 1

        print('loss = %s' % ' '.join([k + ':' + '%.3f' % (l / data_cnt) for k, l in loss_sum.items()]))

        self.data_cnt_ema = self.data_cnt_ema * 0.8 + data_cnt / (1e-2 + batch_cnt) * 0.2
        for param_group in self.optimizer.param_groups:
            param_group['lr'] = self.default_lr * self.data_cnt_ema / (1 + self.steps * 1e-5)
        self.model.cpu()
        self.model.eval()
        return copy.deepcopy(self.model)

    def run(self):
        print('waiting training')
        while not self.shutdown_flag:
            if len(self.episodes) < self.args['minimum_episodes']:
                time.sleep(1)
                continue
            if self.steps == 0 and self.optimizer is not None:
                self.batcher.run()
                print('started training')
            model = self.train()
            self.report_update(model, self.steps)
        print('finished training')


class Learner:
    def __init__(self, args, net=None, remote=False):
        train_args = args['train_args']
        env_args = args['env_args']
        train_args['env'] = env_args
        args = train_args

        self.args = args
        random.seed(args['seed'])

        self.env = make_env(env_args)
        eval_modify_rate = (args['update_episodes'] ** 0.85) / args['update_episodes']
        self.eval_rate = max(args['eval_rate'], eval_modify_rate)
        self.shutdown_flag = False
        self.flags = set()

        # trained datum
        self.model_epoch = self.args['restart_epoch']
        self.model = net if net is not None else self.env.net()
        if self.model_epoch > 0:
            self.model.load_state_dict(torch.load(self.model_path(self.model_epoch)), strict=False)

        # generated datum
        self.generation_results = {}
        self.num_episodes = 0

        # evaluated datum
        self.results = {}
        self.results_per_opponent = {}
        self.num_results = 0

        # multiprocess or remote connection
        self.worker = WorkerServer(args) if remote else WorkerCluster(args)

        # thread connection
        self.trainer = Trainer(args, self.model)

    def shutdown(self):
        self.shutdown_flag = True
        self.trainer.shutdown()
        self.worker.shutdown()
        self.thread.join()

    def model_path(self, model_id):
        return os.path.join('models', str(model_id) + '.pth')

    def latest_model_path(self):
        return os.path.join('models', 'latest.pth')

    def update_model(self, model, steps):
        # get latest model and save it
        print('updated model(%d)' % steps)
        self.model_epoch += 1
        self.model = model
        os.makedirs('models', exist_ok=True)
        torch.save(model.state_dict(), self.model_path(self.model_epoch))
        torch.save(model.state_dict(), self.latest_model_path())

    def feed_episodes(self, episodes):
        # analyze generated episodes
        for episode in episodes:
            if episode is None:
                continue
            for p in episode['args']['player']:
                model_id = episode['args']['model_id'][p]
                outcome = episode['outcome'][p]
                n, r, r2 = self.generation_results.get(model_id, (0, 0, 0))
                self.generation_results[model_id] = n + 1, r + outcome, r2 + outcome ** 2

        # store generated episodes
        self.trainer.episodes.extend([e for e in episodes if e is not None])

        mem_percent = psutil.virtual_memory().percent
        mem_ok = mem_percent <= 95
        maximum_episodes = self.args['maximum_episodes'] if mem_ok else int(len(self.trainer.episodes) * 95 / mem_percent)

        if not mem_ok and 'memory_over' not in self.flags:
            warnings.warn("memory usage %.1f%% with buffer size %d" % (mem_percent, len(self.trainer.episodes)))
            self.flags.add('memory_over')

        while len(self.trainer.episodes) > maximum_episodes:
            self.trainer.episodes.popleft()

    def feed_results(self, results):
        # store evaluation results
        for result in results:
            if result is None:
                continue
            for p in result['args']['player']:
                model_id = result['args']['model_id'][p]
                res = result['result'][p]
                n, r, r2 = self.results.get(model_id, (0, 0, 0))
                self.results[model_id] = n + 1, r + res, r2 + res ** 2

                if model_id not in self.results_per_opponent:
                    self.results_per_opponent[model_id] = {}
                opponent = result['opponent']
                n, r, r2 = self.results_per_opponent[model_id].get(opponent, (0, 0, 0))
                self.results_per_opponent[model_id][opponent] = n + 1, r + res, r2 + res ** 2

    def update(self):
        # call update to every component
        print()
        print('epoch %d' % self.model_epoch)

        if self.model_epoch not in self.results:
            print('win rate = Nan (0)')
        else:
            def output_wp(name, results):
                n, r, r2 = results
                mean = r / (n + 1e-6)
                name_tag = ' (%s)' % name if name != '' else ''
                print('win rate%s = %.3f (%.1f / %d)' % (name_tag, (mean + 1) / 2, (r + n) / 2, n))

            if len(self.args.get('eval', {}).get('opponent', [])) <= 1:
                output_wp('', self.results[self.model_epoch])
            else:
                output_wp('total', self.results[self.model_epoch])
                for key in sorted(list(self.results_per_opponent[self.model_epoch])):
                    output_wp(key, self.results_per_opponent[self.model_epoch][key])

        if self.model_epoch not in self.generation_results:
            print('generation stats = Nan (0)')
        else:
            n, r, r2 = self.generation_results[self.model_epoch]
            mean = r / (n + 1e-6)
            std = (r2 / (n + 1e-6) - mean ** 2) ** 0.5
            print('generation stats = %.3f +- %.3f' % (mean, std))

        model, steps = self.trainer.update()
        if model is None:
            model = self.model
        self.update_model(model, steps)

        # clear flags
        self.flags = set()

    def server(self):
        # central conductor server
        # returns as list if getting multiple requests as list
        print('started server')
        prev_update_episodes = self.args['minimum_episodes']
        while self.model_epoch < self.args['epochs'] or self.args['epochs'] < 0:
            # no update call before storing minimum number of episodes + 1 age
            next_update_episodes = prev_update_episodes + self.args['update_episodes']
            while not self.shutdown_flag and self.num_episodes < next_update_episodes:
                conn, (req, data) = self.worker.recv()
                multi_req = isinstance(data, list)
                if not multi_req:
                    data = [data]
                send_data = []

                if req == 'args':
                    for _ in data:
                        args = {'model_id': {}}

                        # decide role
                        if self.num_results < self.eval_rate * self.num_episodes:
                            args['role'] = 'e'
                        else:
                            args['role'] = 'g'

                        if args['role'] == 'g':
                            # genatation configuration
                            args['player'] = self.env.players()
                            for p in self.env.players():
                                if p in args['player']:
                                    args['model_id'][p] = self.model_epoch
                                else:
                                    args['model_id'][p] = -1
                            self.num_episodes += 1
                            if self.num_episodes % 100 == 0:
                                print(self.num_episodes, end=' ', flush=True)

                        elif args['role'] == 'e':
                            # evaluation configuration
                            args['player'] = [self.env.players()[self.num_results % len(self.env.players())]]
                            for p in self.env.players():
                                if p in args['player']:
                                    args['model_id'][p] = self.model_epoch
                                else:
                                    args['model_id'][p] = -1
                            self.num_results += 1

                        send_data.append(args)

                elif req == 'episode':
                    # report generated episodes
                    self.feed_episodes(data)
                    send_data = [None] * len(data)

                elif req == 'result':
                    # report evaluation results
                    self.feed_results(data)
                    send_data = [None] * len(data)

                elif req == 'model':
                    for model_id in data:
                        model = self.model
                        if model_id != self.model_epoch and model_id > 0:
                            try:
                                model = copy.deepcopy(self.model)
                                model.load_state_dict(torch.load(self.model_path(model_id)), strict=False)
                            except:
                                # return latest model if failed to load specified model
                                pass
                        send_data.append(pickle.dumps(model))

                if not multi_req and len(send_data) == 1:
                    send_data = send_data[0]
                self.worker.send(conn, send_data)
            prev_update_episodes = next_update_episodes
            self.update()
        print('finished server')

    def run(self):
        try:
            # open training thread
            self.thread = threading.Thread(target=self.trainer.run)
            self.thread.start()
            # open generator, evaluator
            self.worker.run()
            self.server()

        finally:
            self.shutdown()


def train_main(args):
    prepare_env(args['env_args'])  # preparing environment is needed in stand-alone mode
    learner = Learner(args=args)
    learner.run()


def train_server_main(args):
    learner = Learner(args=args, remote=True)
    learner.run()<|MERGE_RESOLUTION|>--- conflicted
+++ resolved
@@ -160,11 +160,7 @@
             if t < args['burn_in_steps']:
                 model.eval()
                 with torch.no_grad():
-<<<<<<< HEAD
                     outputs_ = model(obs, hidden_, action=action, action_mask=action_mask)
-=======
-                    outputs_ = model(obs, hidden_)
->>>>>>> 698662a3
             else:
                 if not model.training:
                     model.train()
@@ -179,17 +175,13 @@
         outputs = {k: torch.stack(o, dim=1) for k, o in outputs.items() if o[0] is not None}
 
     for k, o in outputs.items():
-<<<<<<< HEAD
-        if k == 'selected_prob':
-            # gather turn player's policies
-            outputs[k] = o.mul(batch['turn_mask']).sum(2, keepdim=True)
-=======
-        if k == 'policy':
+        if k in ['action', 'policy', 'entropy']:
             o = o.mul(batch['turn_mask'])
             if o.size(2) > 1 and batch_shape[2] == 1:  # turn-alternating batch
                 o = o.sum(2, keepdim=True)  # gather turn player's policies
-            outputs[k] = o - batch['action_mask']
->>>>>>> 698662a3
+            if k == 'policy':
+                o = o - batch['action_mask']
+            outputs[k] = o
         else:
             # mask valid target values and cumulative rewards
             outputs[k] = o.mul(batch['observation_mask'])
