--- conflicted
+++ resolved
@@ -505,14 +505,9 @@
                 name_tag = ' (%s)' % name if name != '' else ''
                 print('win rate%s = %.3f (%.1f / %d)' % (name_tag, (mean + 1) / 2, (r + n) / 2, n))
 
-<<<<<<< HEAD
-            if len(self.args.get('eval', {}).get('opponent', [])) <= 1:
-                output_wp('', self.results[output_model_epoch])
-=======
             keys = self.results_per_opponent[self.model_epoch]
             if len(self.args.get('eval', {}).get('opponent', [])) <= 1 and len(keys) <= 1:
-                output_wp('', self.results[self.model_epoch])
->>>>>>> d081293a
+                output_wp('', self.results[output_model_epoch])
             else:
                 output_wp('total', self.results[output_model_epoch])
                 for key in sorted(list(self.results_per_opponent[output_model_epoch])):
