# Copyright (c) 2020 DeNA Co., Ltd.
# Licensed under The MIT License [see LICENSE for details]

# evaluation of policies or planning algorithms

import random
import time
import multiprocessing as mp

from .environment import prepare_env, make_env
from .connection import send_recv, accept_socket_connections, connect_socket_connection
from .agent import RandomAgent, RuleBasedAgent, Agent, EnsembleAgent, SoftAgent


network_match_port = 9876


def view(env, player=None):
    if hasattr(env, 'view'):
        env.view(player=player)
    else:
        print(env)


def view_transition(env):
    if hasattr(env, 'view_transition'):
        env.view_transition()
    else:
        pass


class NetworkAgentClient:
    def __init__(self, agent, env, conn):
        self.conn = conn
        self.agent = agent
        self.env = env

    def run(self):
        while True:
            command, args = self.conn.recv()
            if command == 'quit':
                break
            elif command == 'outcome':
                print('outcome = %f' % args[0])
            elif hasattr(self.agent, command):
                if command == 'action' or command == 'observe':
                    view(self.env)
                ret = getattr(self.agent, command)(self.env, *args, show=True)
                if command == 'action':
                    player = args[0]
                    ret = self.env.action2str(ret, player)
            else:
                ret = getattr(self.env, command)(*args)
                if command == 'update':
                    reset = args[1]
                    if reset:
                        self.agent.reset(self.env, show=True)
                    view_transition(self.env)
            self.conn.send(ret)


class NetworkAgent:
    def __init__(self, conn):
        self.conn = conn

    def update(self, data, reset):
        return send_recv(self.conn, ('update', [data, reset]))

    def outcome(self, outcome):
        return send_recv(self.conn, ('outcome', [outcome]))

    def action(self, player):
        return send_recv(self.conn, ('action', [player]))

    def observe(self, player):
        return send_recv(self.conn, ('observe', [player]))


def exec_match(env, agents, critic, show=False, game_args={}):
    ''' match with shared game environment '''
    if env.reset(game_args):
        return None
    for agent in agents.values():
        agent.reset(env, show=show)
    while not env.terminal():
        if show:
            view(env)
        if show and critic is not None:
            print('cv = ', critic.observe(env, None, show=False)[0])
        turn_players = env.turns()
        observers = env.observers()
        actions = {}
        for p, agent in agents.items():
            if p in turn_players:
                actions[p] = agent.action(env, p, show=show)
            elif p in observers:
                agent.observe(env, p, show=show)
        if env.step(actions):
            return None
        if show:
            view_transition(env)
    outcome = env.outcome()
    if show:
        print('final outcome = %s' % outcome)
    return outcome


def exec_network_match(env, network_agents, critic, show=False, game_args={}):
    ''' match with divided game environment '''
    if env.reset(game_args):
        return None
    for p, agent in network_agents.items():
        info = env.diff_info(p)
        agent.update(info, True)
    while not env.terminal():
        if show:
            view(env)
        if show and critic is not None:
            print('cv = ', critic.observe(env, None, show=False)[0])
        turn_players = env.turns()
        observers = env.observers()
        actions = {}
        for p, agent in network_agents.items():
            if p in turn_players:
                action = agent.action(p)
                actions[p] = env.str2action(action, p)
            elif p in observers:
                agent.observe(p)
        if env.step(actions):
            return None
        for p, agent in network_agents.items():
            info = env.diff_info(p)
            agent.update(info, False)
    outcome = env.outcome()
    for p, agent in network_agents.items():
        agent.outcome(outcome[p])
    return outcome


def build_agent(raw, env):
    if raw == 'random':
        return RandomAgent()
    elif raw == 'rulebase':
        return RuleBasedAgent()
    return None


class Evaluator:
    def __init__(self, env, args):
        self.env = env
        self.args = args
        self.default_opponent = 'random'

    def execute(self, models, args):
        opponents = self.args.get('eval', {}).get('opponent', [])
        if len(opponents) == 0:
            opponent = self.default_opponent
        else:
            opponent = random.choice(opponents)

        agents = {}
        for p, model in models.items():
            if model is None:
                agents[p] = build_agent(opponent, self.env)
            else:
                agents[p] = Agent(model)

        outcome = exec_match(self.env, agents, None)
        if outcome is None:
            print('None episode in evaluation!')
            return None
        return {'args': args, 'result': outcome, 'opponent': opponent}


def wp_func(results):
    games = sum([v for k, v in results.items() if k is not None])
    win = sum([(k + 1) / 2 * v for k, v in results.items() if k is not None])
    if games == 0:
        return 0.0
    return win / games


def eval_process_mp_child(agents, critic, env_args, index, in_queue, out_queue, seed, show=False):
    random.seed(seed + index)
    env = make_env({**env_args, 'id': index})
    while True:
        args = in_queue.get()
        if args is None:
            break
        g, agent_ids, pat_idx, game_args = args
        print('*** Game %d ***' % g)
        agent_map = {env.players()[p]: agents[ai] for p, ai in enumerate(agent_ids)}
        if isinstance(list(agent_map.values())[0], NetworkAgent):
            outcome = exec_network_match(env, agent_map, critic, show=show, game_args=game_args)
        else:
            outcome = exec_match(env, agent_map, critic, show=show, game_args=game_args)
        out_queue.put((pat_idx, agent_ids, outcome))
    out_queue.put(None)


def evaluate_mp(env, agents, critic, env_args, args_patterns, num_process, num_games, seed):
    in_queue, out_queue = mp.Queue(), mp.Queue()
    args_cnt = 0
    total_results, result_map = [{} for _ in agents], [{} for _ in agents]
    print('total games = %d' % (len(args_patterns) * num_games))
    time.sleep(0.1)
    for pat_idx, args in args_patterns.items():
        for i in range(num_games):
            if len(agents) == 2:
                # When playing two player game,
                # the number of games with first or second player is equalized.
                first_agent = 0 if i < (num_games + 1) // 2 else 1
                tmp_pat_idx, agent_ids = (pat_idx + '-F', [0, 1]) if first_agent == 0 else (pat_idx + '-S', [1, 0])
            else:
                tmp_pat_idx, agent_ids = pat_idx, random.sample(list(range(len(agents))), len(agents))
            in_queue.put((args_cnt, agent_ids, tmp_pat_idx, args))
            for p in range(len(agents)):
                result_map[p][tmp_pat_idx] = {}
            args_cnt += 1

    network_mode = agents[0] is None
    if network_mode:  # network battle mode
        agents = network_match_acception(num_process, env_args, len(agents), network_match_port)
    else:
        agents = [agents] * num_process

    for i in range(num_process):
        in_queue.put(None)
        args = agents[i], critic, env_args, i, in_queue, out_queue, seed
        if num_process > 1:
            mp.Process(target=eval_process_mp_child, args=args).start()
            if network_mode:
                for agent in agents[i]:
                    agent.conn.close()
        else:
            eval_process_mp_child(*args, show=True)

    finished_cnt = 0
    while finished_cnt < num_process:
        ret = out_queue.get()
        if ret is None:
            finished_cnt += 1
            continue
        pat_idx, agent_ids, outcome = ret
        if outcome is not None:
            for idx, p in enumerate(env.players()):
                agent_id = agent_ids[idx]
                oc = outcome[p]
                result_map[agent_id][pat_idx][oc] = result_map[agent_id][pat_idx].get(oc, 0) + 1
                total_results[agent_id][oc] = total_results[agent_id].get(oc, 0) + 1

    for p, r_map in enumerate(result_map):
        print('---agent %d---' % p)
        for pat_idx, results in r_map.items():
            print(pat_idx, {k: results[k] for k in sorted(results.keys(), reverse=True)}, wp_func(results))
        print('total', {k: total_results[p][k] for k in sorted(total_results[p].keys(), reverse=True)}, wp_func(total_results[p]))


def network_match_acception(n, env_args, num_agents, port):
    waiting_conns = []
    accepted_conns = []

    for conn in accept_socket_connections(port):
        if len(accepted_conns) >= n * num_agents:
            break
        waiting_conns.append(conn)

        if len(waiting_conns) == num_agents:
            conn = waiting_conns[0]
            accepted_conns.append(conn)
            waiting_conns = waiting_conns[1:]
            conn.send(env_args)  # send accept with environment arguments

    agents_list = [
        [NetworkAgent(accepted_conns[i * num_agents + j]) for j in range(num_agents)]
        for i in range(n)
    ]

    return agents_list


<<<<<<< HEAD
class OnnxModel:
    def __init__(self, model_path):
        self.model_path = model_path
        self.ort_session = None

    def _open_session(self):
        import os
        os.environ['OMP_NUM_THREADS'] = '1'
        os.environ['OMP_WAIT_POLICY'] = 'PASSIVE'

        import onnxruntime
        opts = onnxruntime.SessionOptions()
        opts.intra_op_num_threads = 1
        opts.inter_op_num_threads = 1
        opts.execution_mode = onnxruntime.ExecutionMode.ORT_SEQUENTIAL

        self.ort_session = onnxruntime.InferenceSession(self.model_path, sess_options=opts)

    def init_hidden(self):
        if self.ort_session is None:
            self._open_session()
        hidden_inputs = [y for y in self.ort_session.get_inputs() if y.name.startswith('hidden')]
        if len(hidden_inputs) == 0:
            return None
        import numpy as np
        type_map = {
            'tensor(float)': np.float32,
            'tensor(int64)': np.int64,
        }
        hidden_tensors = [np.zeros(y.shape[1:], dtype=type_map[y.type]) for y in hidden_inputs]
        return hidden_tensors

    def inference(self, x, hidden=None, batch_input=False):
        # numpy array -> numpy array
        if self.ort_session is None:
            self._open_session()

        ort_inputs = {}
        ort_input_names = [y.name for y in self.ort_session.get_inputs()]

        import numpy as np
        def insert_input(y):
            y = y if batch_input else np.expand_dims(y, 0)
            ort_inputs[ort_input_names[len(ort_inputs)]] = y
        from .util import map_r
        map_r(x, lambda y: insert_input(y))
        if hidden is not None:
            map_r(hidden, lambda y: insert_input(y))
        ort_outputs = self.ort_session.run(None, ort_inputs)
        if not batch_input:
            ort_outputs = [o.squeeze(0) for o in ort_outputs]

        ort_output_names = [y.name for y in self.ort_session.get_outputs()]
        outputs = {name: ort_outputs[i] for i, name in enumerate(ort_output_names)}

        hidden_outputs = []
        for k in list(outputs.keys()):
            if k.startswith('hidden'):
                hidden_outputs.append(outputs.pop(k))
        if len(hidden_outputs) == 0:
            hidden_outputs = None

        outputs = {**outputs, 'hidden': hidden_outputs}
        return outputs


def get_model(env, model_path):
    if model_path.endswith('.onnx'):
        model = OnnxModel(model_path)
        return model
=======
def load_model(model_path, model):
>>>>>>> 28bdc682
    import torch
    from .model import ModelWrapper
    model.load_state_dict(torch.load(model_path))
    model.eval()
    return ModelWrapper(model)


def client_mp_child(env_args, model_path, conn):
    env = make_env(env_args)
    agent = build_agent(model_path, env)
    if agent is None:
        model = load_model(model_path, env.net())
        agent = Agent(model)
    NetworkAgentClient(agent, env, conn).run()


def eval_main(args, argv):
    env_args = args['env_args']
    prepare_env(env_args)
    env = make_env(env_args)

    model_path = argv[0] if len(argv) >= 1 else 'models/latest.pth'
    num_games = int(argv[1]) if len(argv) >= 2 else 100
    num_process = int(argv[2]) if len(argv) >= 3 else 1

    agent1 = build_agent(model_path, env)
    if agent1 is None:
        model = load_model(model_path, env.net())
        agent1 = Agent(model)
    critic = None

    print('%d process, %d games' % (num_process, num_games))

    seed = random.randrange(1e8)
    print('seed = %d' % seed)

    agents = [agent1] + [RandomAgent() for _ in range(len(env.players()) - 1)]

    evaluate_mp(env, agents, critic, env_args, {'default': {}}, num_process, num_games, seed)


def eval_server_main(args, argv):
    print('network match server mode')
    env_args = args['env_args']
    prepare_env(env_args)
    env = make_env(env_args)

    num_games = int(argv[0]) if len(argv) >= 1 else 100
    num_process = int(argv[1]) if len(argv) >= 2 else 1

    print('%d process, %d games' % (num_process, num_games))

    seed = random.randrange(1e8)
    print('seed = %d' % seed)

    evaluate_mp(env, [None] * len(env.players()), None, env_args, {'default': {}}, num_process, num_games, seed)


def eval_client_main(args, argv):
    print('network match client mode')
    while True:
        try:
            host = argv[1] if len(argv) >= 2 else 'localhost'
            conn = connect_socket_connection(host, network_match_port)
            env_args = conn.recv()
        except EOFError:
            break

        model_path = argv[0] if len(argv) >= 1 else 'models/latest.pth'
        mp.Process(target=client_mp_child, args=(env_args, model_path, conn)).start()
        conn.close()<|MERGE_RESOLUTION|>--- conflicted
+++ resolved
@@ -279,7 +279,6 @@
     return agents_list
 
 
-<<<<<<< HEAD
 class OnnxModel:
     def __init__(self, model_path):
         self.model_path = model_path
@@ -346,13 +345,10 @@
         return outputs
 
 
-def get_model(env, model_path):
+def load_model(model_path, model):
     if model_path.endswith('.onnx'):
         model = OnnxModel(model_path)
         return model
-=======
-def load_model(model_path, model):
->>>>>>> 28bdc682
     import torch
     from .model import ModelWrapper
     model.load_state_dict(torch.load(model_path))
