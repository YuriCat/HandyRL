# Copyright (c) 2020 DeNA Co., Ltd.
# Licensed under The MIT License [see LICENSE for details]

# evaluation of policies or planning algorithms

import random
import time
import multiprocessing as mp

import numpy as np

from .environment import prepare_env, make_env
from .connection import send_recv, accept_socket_connections, connect_socket_connection
from .model import softmax


io_match_port = 9876


class RandomAgent:
    def reset(self, env, show=False):
        pass

    def action(self, env, player, show=False):
        actions = env.legal_actions()
        return random.choice(actions)

    def observe(self, env, player, show=False):
        return 0.0


class RuleBasedAgent(RandomAgent):
    def action(self, env, player, show=False):
        if hasattr(env, 'rule_based_action'):
            return env.rule_based_action()
        else:
            return random.choice(env.legal_actions())


def view(env, player=None):
    if hasattr(env, 'view'):
        env.view(player=player)
    else:
        print(env)


def view_transition(env):
    if hasattr(env, 'view_transition'):
        env.view_transition()
    else:
        pass


def print_outputs(env, prob, v, imp):
    if hasattr(env, 'print_outputs'):
        env.print_outputs(prob, v)
    else:
        print('v = %f' % v)
        print('p = %s' % (prob * 1000).astype(int))
        print('i = %s' % (imp * 1000).astype(int))


class Agent:
    def __init__(self, model, observation=False, temperature=0.0):
        # model might be a neural net, or some planning algorithm such as game tree search
        self.model = model
        self.hidden = None
        self.observation = observation
        self.temperature = temperature

    def reset(self, env, show=False):
        self.hidden = self.model.init_hidden()

    def plan(self, obs):
        p, v, r, self.hidden = self.model.inference(obs, self.hidden)
        return p, v, r

    def action(self, env, player, show=False):
<<<<<<< HEAD
        p, v, _, imp, self.hidden = self.planner.inference(env.observation(player), self.hidden)
=======
        p, v, _ = self.plan(env.observation(player))
>>>>>>> ca0e7696
        actions = env.legal_actions()
        mask = np.ones_like(p)
        mask[actions] = 0
        p -= mask * 1e32

        if show:
            view(env, player=player)
<<<<<<< HEAD
            print_outputs(env, softmax(p, actions), v, imp)
        ap_list = sorted([(a, p[a]) for a in actions], key=lambda x: -x[1])
        return ap_list[0][0]
=======
            print_outputs(env, softmax(p), v)

        if self.temperature == 0:
            ap_list = sorted([(a, p[a]) for a in actions], key=lambda x: -x[1])
            return ap_list[0][0]
        else:
            return random.choices(np.arange(len(p)), weights=softmax(p / self.temperature))[0]
>>>>>>> ca0e7696

    def observe(self, env, player, show=False):
        if self.observation:
            _, v, _, self.hidden = self.planner.inference(env.observation(player), self.hidden)
        if show:
            view(env, player=player)
            if self.observation:
                print_outputs(env, None, v)


class EnsembleAgent(Agent):
    def reset(self, env, show=False):
        self.hidden = [model.init_hidden() for model in self.model]

    def plan(self, obs):
        ps, vs, rs = [], [], []
        for i, model in enumerate(self.model):
            p, v, r, self.hidden[i] = model.inference(obs, self.hidden[i])
            if p is not None:
                ps.append(p)
            if v is not None:
                vs.append(v)
            if r is not None:
                rs.append(r)
        p = np.mean(ps, axis=0) if len(ps) > 0 else None
        v = np.mean(vs, axis=0) if len(vs) > 0 else None
        r = np.mean(rs, axis=0) if len(rs) > 0 else None
        return p, v, r


class SoftAgent(Agent):
<<<<<<< HEAD
    def action(self, env, player, show=False):
        p, v, _, imp, self.hidden = self.planner.inference(env.observation(player), self.hidden)
        actions = env.legal_actions()
        prob = softmax(p, actions)
        if show:
            view(env, player=player)
            print_outputs(env, prob, v, imp)
        return random.choices(np.arange(len(p)), weights=prob)[0]
=======
    def __init__(self, model, observation=False):
        super().__init__(model, observation=observation, temperature=1.0)
>>>>>>> ca0e7696


class IOAgentClient:
    def __init__(self, agent, env, conn):
        self.conn = conn
        self.agent = agent
        self.env = env

    def run(self):
        while True:
            command, args = self.conn.recv()
            if command == 'quit':
                break
            elif command == 'outcome':
                print('outcome = %f' % args[0])
            elif hasattr(self.agent, command):
                ret = getattr(self.agent, command)(self.env, *args, show=True)
                if command == 'action':
                    player = args[0]
                    ret = self.env.action2str(ret, player)
            else:
                ret = getattr(self.env, command)(*args)
                if command == 'play_info':
                    view_transition(self.env)
            self.conn.send(ret)


class IOAgent:
    def __init__(self, conn):
        self.conn = conn

    def reset(self, data):
        send_recv(self.conn, ('reset_info', [data]))
        return send_recv(self.conn, ('reset', []))

    def chance(self, data):
        return send_recv(self.conn, ('chance_info', [data]))

    def play(self, data):
        return send_recv(self.conn, ('play_info', [data]))

    def outcome(self, outcome):
        return send_recv(self.conn, ('outcome', [outcome]))

    def action(self, player):
        return send_recv(self.conn, ('action', [player]))

    def observe(self, player):
        return send_recv(self.conn, ('observe', [player]))


def exec_match(env, agents, critic, show=False, game_args={}):
    ''' match with shared game environment '''
    if env.reset(game_args):
        return None
    for agent in agents.values():
        agent.reset(env, show=show)
    while not env.terminal():
        if env.chance():
            return None
        if env.terminal():
            break
        if show and critic is not None:
            print('cv = ', critic.observe(env, None, show=False)[0])
        for p, agent in agents.items():
            if p == env.turn():
                action = agent.action(env, p, show=show)
            else:
                agent.observe(env, p, show=show)
        if env.play(action):
            return None
        if show:
            view_transition(env)
    outcome = env.outcome()
    if show:
        print('final outcome = %s' % outcome)
    return outcome


def exec_io_match(env, io_agents, critic, show=False, game_args={}):
    ''' match with divided game environment '''
    if env.reset(game_args):
        return None
    for p, agent in io_agents.items():
        info = env.diff_info(p)
        agent.reset(info)
    while not env.terminal():
        if env.chance():
            return None
        for p, agent in io_agents.items():
            info = env.diff_info(p)
            agent.chance(info)
        if env.terminal():
            break
        if show and critic is not None:
            print('cv = ', critic.observe(env, None, show=False)[0])
        for p, agent in io_agents.items():
            if p == env.turn():
                action_ = agent.action(p)
                action = env.str2action(action_, p)
            else:
                agent.observe(p)
        if env.play(action):
            return None
        for p, agent in io_agents.items():
            info = env.diff_info(p)
            agent.play(info)
    outcome = env.outcome()
    for p, agent in io_agents.items():
        agent.outcome(outcome[p])
    return outcome


class Evaluator:
    def __init__(self, env, args):
        self.env = env
        self.args = args
        self.default_agent = RuleBasedAgent()

    def execute(self, models, args):
        agents = {}
        for p, model in models.items():
            if model is None:
                agents[p] = self.default_agent
            else:
                agents[p] = Agent(model, self.args['observation'])
        outcome = exec_match(self.env, agents, None)
        if outcome is None:
            print('None episode in evaluation!')
            return None
        return {'args': args, 'result': outcome}


def wp_func(results):
    games = sum([v for k, v in results.items() if k is not None])
    win = sum([(k + 1) / 2 * v for k, v in results.items() if k is not None])
    if games == 0:
        return 0.0
    return win / games


def eval_process_mp_child(agents, critic, env_args, index, in_queue, out_queue, seed, show=False):
    random.seed(seed + index)
    env = make_env({**env_args, 'id': index})
    while True:
        args = in_queue.get()
        if args is None:
            break
        g, agent_ids, pat_idx, game_args = args
        print('*** Game %d ***' % g)
        agent_map = {env.players()[p]: agents[ai] for p, ai in enumerate(agent_ids)}
        if isinstance(list(agent_map.values())[0], IOAgent):
            outcome = exec_io_match(env, agent_map, critic, show=show, game_args=game_args)
        else:
            outcome = exec_match(env, agent_map, critic, show=show, game_args=game_args)
        out_queue.put((pat_idx, agent_ids, outcome))
    out_queue.put(None)


def evaluate_mp(env, agents, critic, env_args, args_patterns, num_process, num_games, seed):
    in_queue, out_queue = mp.Queue(), mp.Queue()
    args_cnt = 0
    total_results, result_map = [{} for _ in agents], [{} for _ in agents]
    print('total games = %d' % (len(args_patterns) * num_games))
    time.sleep(0.1)
    for pat_idx, args in args_patterns.items():
        for i in range(num_games):
            if len(agents) == 2:
                # When playing two player game,
                # the number of games with first or second player is equalized.
                first_agent = 0 if i < (num_games + 1) // 2 else 1
                tmp_pat_idx, agent_ids = (pat_idx + '-F', [0, 1]) if first_agent == 0 else (pat_idx + '-S', [1, 0])
            else:
                tmp_pat_idx, agent_ids = pat_idx, random.sample(list(range(len(agents))), len(agents))
            in_queue.put((args_cnt, agent_ids, tmp_pat_idx, args))
            for p in range(len(agents)):
                result_map[p][tmp_pat_idx] = {}
            args_cnt += 1

    io_mode = agents[0] is None
    if io_mode:  # network battle mode
        agents = io_match_acception(num_process, env_args, len(agents), io_match_port)
    else:
        agents = [agents] * num_process

    for i in range(num_process):
        in_queue.put(None)
        args = agents[i], critic, env_args, i, in_queue, out_queue, seed
        if num_process > 1:
            mp.Process(target=eval_process_mp_child, args=args).start()
            if io_mode:
                for agent in agents[i]:
                    agent.conn.close()
        else:
            eval_process_mp_child(*args, show=True)

    finished_cnt = 0
    while finished_cnt < num_process:
        ret = out_queue.get()
        if ret is None:
            finished_cnt += 1
            continue
        pat_idx, agent_ids, outcome = ret
        if outcome is not None:
            for idx, p in enumerate(env.players()):
                agent_id = agent_ids[idx]
                oc = outcome[p]
                result_map[agent_id][pat_idx][oc] = result_map[agent_id][pat_idx].get(oc, 0) + 1
                total_results[agent_id][oc] = total_results[agent_id].get(oc, 0) + 1

    for p, r_map in enumerate(result_map):
        print('---agent %d---' % p)
        for pat_idx, results in r_map.items():
            print(pat_idx, {k: results[k] for k in sorted(results.keys(), reverse=True)}, wp_func(results))
        print('total', {k: total_results[p][k] for k in sorted(total_results[p].keys(), reverse=True)}, wp_func(total_results[p]))


def io_match_acception(n, env_args, num_agents, port):
    waiting_conns = []
    accepted_conns = []

    for conn in accept_socket_connections(port):
        if len(accepted_conns) >= n * num_agents:
            break
        waiting_conns.append(conn)

        if len(waiting_conns) == num_agents:
            conn = waiting_conns[0]
            accepted_conns.append(conn)
            waiting_conns = waiting_conns[1:]
            conn.send(env_args)  # send accpept with environment arguments

    agents_list = [
        [IOAgent(accepted_conns[i * num_agents + j]) for j in range(num_agents)]
        for i in range(n)
    ]

    return agents_list


def get_model(env, model_path):
    import torch
    from .model import SimpleConv2DModel as DefaultModel
    model = env.net()(env) if hasattr(env, 'net') else DefaultModel(env)
    model.load_state_dict(torch.load(model_path), strict=False)
    model.eval()
    return model


def client_mp_child(env_args, model_path, conn):
    env = make_env(env_args)
    model = get_model(env, model_path)
    IOAgentClient(Agent(model), env, conn).run()


def eval_main(args, argv):
    env_args = args['env_args']
    prepare_env(env_args)
    env = make_env(env_args)

    model_path = argv[0] if len(argv) >= 1 else 'models/latest.pth'
    num_games = int(argv[1]) if len(argv) >= 2 else 100
    num_process = int(argv[2]) if len(argv) >= 3 else 1

    agent1 = Agent(get_model(env, model_path))
    critic = None

    print('%d process, %d games' % (num_process, num_games))

    seed = random.randrange(1e8)
    print('seed = %d' % seed)

    agents = [agent1, RandomAgent()]

    evaluate_mp(env, agents, critic, env_args, {'default': {}}, num_process, num_games, seed)


def eval_server_main(args, argv):
    print('network match server mode')
    env_args = args['env_args']
    prepare_env(env_args)
    env = make_env(env_args)

    num_games = int(argv[0]) if len(argv) >= 1 else 100
    num_process = int(argv[1]) if len(argv) >= 2 else 1

    print('%d process, %d games' % (num_process, num_games))

    seed = random.randrange(1e8)
    print('seed = %d' % seed)

    evaluate_mp(env, [None] * len(env.players()), None, env_args, {'default': {}}, num_process, num_games, seed)


def eval_client_main(args, argv):
    print('network match client mode')
    while True:
        try:
            host = argv[1] if len(argv) >= 2 else 'localhost'
            conn = connect_socket_connection(host, io_match_port)
            env_args = conn.recv()
        except EOFError:
            break

        model_path = argv[0] if len(argv) >= 1 else 'models/latest.pth'
        mp.Process(target=client_mp_child, args=(env_args, model_path, conn)).start()
        conn.close()<|MERGE_RESOLUTION|>--- conflicted
+++ resolved
@@ -72,15 +72,11 @@
         self.hidden = self.model.init_hidden()
 
     def plan(self, obs):
-        p, v, r, self.hidden = self.model.inference(obs, self.hidden)
-        return p, v, r
+        p, v, r, imp, self.hidden = self.model.inference(obs, self.hidden)
+        return p, v, r, imp
 
     def action(self, env, player, show=False):
-<<<<<<< HEAD
-        p, v, _, imp, self.hidden = self.planner.inference(env.observation(player), self.hidden)
-=======
-        p, v, _ = self.plan(env.observation(player))
->>>>>>> ca0e7696
+        p, v, _, imp = self.plan(env.observation(player))
         actions = env.legal_actions()
         mask = np.ones_like(p)
         mask[actions] = 0
@@ -88,19 +84,13 @@
 
         if show:
             view(env, player=player)
-<<<<<<< HEAD
-            print_outputs(env, softmax(p, actions), v, imp)
-        ap_list = sorted([(a, p[a]) for a in actions], key=lambda x: -x[1])
-        return ap_list[0][0]
-=======
-            print_outputs(env, softmax(p), v)
+            print_outputs(env, softmax(p), v, imp)
 
         if self.temperature == 0:
             ap_list = sorted([(a, p[a]) for a in actions], key=lambda x: -x[1])
             return ap_list[0][0]
         else:
             return random.choices(np.arange(len(p)), weights=softmax(p / self.temperature))[0]
->>>>>>> ca0e7696
 
     def observe(self, env, player, show=False):
         if self.observation:
@@ -132,19 +122,8 @@
 
 
 class SoftAgent(Agent):
-<<<<<<< HEAD
-    def action(self, env, player, show=False):
-        p, v, _, imp, self.hidden = self.planner.inference(env.observation(player), self.hidden)
-        actions = env.legal_actions()
-        prob = softmax(p, actions)
-        if show:
-            view(env, player=player)
-            print_outputs(env, prob, v, imp)
-        return random.choices(np.arange(len(p)), weights=prob)[0]
-=======
     def __init__(self, model, observation=False):
         super().__init__(model, observation=observation, temperature=1.0)
->>>>>>> ca0e7696
 
 
 class IOAgentClient:
