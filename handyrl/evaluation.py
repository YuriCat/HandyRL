--- conflicted
+++ resolved
@@ -156,17 +156,8 @@
     def __init__(self, conn):
         self.conn = conn
 
-<<<<<<< HEAD
-    def reset(self, data):
-        send_recv(self.conn, ('reset_info', [data]))
-        return send_recv(self.conn, ('reset', []))
-
-    def step(self, data):
-        return send_recv(self.conn, ('step_info', [data]))
-=======
     def update(self, data, reset):
         return send_recv(self.conn, ('update', [data, reset]))
->>>>>>> 7adf66c7
 
     def outcome(self, outcome):
         return send_recv(self.conn, ('outcome', [outcome]))
@@ -222,19 +213,11 @@
                 actions[p] = env.str2action(action, p)
             else:
                 agent.observe(p)
-<<<<<<< HEAD
         if env.step(actions):
             return None
         for p, agent in network_agents.items():
             info = env.diff_info(p)
-            agent.step(info)
-=======
-        if env.steps(actions):
-            return None
-        for p, agent in network_agents.items():
-            info = env.diff_info(p)
             agent.update(info, False)
->>>>>>> 7adf66c7
     outcome = env.outcome()
     for p, agent in network_agents.items():
         agent.outcome(outcome[p])
