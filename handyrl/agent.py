# Copyright (c) 2020 DeNA Co., Ltd.
# Licensed under The MIT License [see LICENSE for details]

# agent classes

import random

import numpy as np

from .util import softmax


class RandomAgent:
    def reset(self, env, show=False):
        pass

    def action(self, env, player, show=False):
        actions = env.legal_actions(player)
        return random.choice(actions)

<<<<<<< HEAD
=======
    def observe(self, env, player, show=False):
        return [0.0]

>>>>>>> 77464378

class RuleBasedAgent(RandomAgent):
    def action(self, env, player, show=False):
        if hasattr(env, 'rule_based_action'):
            return env.rule_based_action(player)
        else:
            return random.choice(env.legal_actions(player))


def print_outputs(env, prob, v):
    if hasattr(env, 'print_outputs'):
        env.print_outputs(prob, v)
    else:
        print('v = %f' % v)
        print('p = %s' % (prob * 1000).astype(int))


class Agent:
    def __init__(self, model, temperature=0.0):
        # model might be a neural net, or some planning algorithm such as game tree search
        self.model = model
        self.hidden = None
        self.temperature = temperature

    def reset(self, env, show=False):
        self.hidden = self.model.init_hidden()

    def plan(self, obs):
        outputs = self.model.inference(obs, self.hidden)
        self.hidden = outputs.pop('hidden', None)
        return outputs

    def action(self, env, player, show=False):
        outputs = self.plan(env.observation(player))
        actions = env.legal_actions(player)
        p = outputs['policy']
        v = outputs.get('value', None)
        mask = np.ones_like(p)
        mask[actions] = 0
        p = p - mask * 1e32

        if show:
            print_outputs(env, softmax(p), v)

        if self.temperature == 0:
            ap_list = sorted([(a, p[a]) for a in actions], key=lambda x: -x[1])
            return ap_list[0][0]
        else:
            return random.choices(np.arange(len(p)), weights=softmax(p / self.temperature))[0]

<<<<<<< HEAD
=======
    def observe(self, env, player, show=False):
        v = None
        if self.observation:
            outputs = self.plan(env.observation(player))
            v = outputs.get('value', None)
            if show:
                print_outputs(env, None, v)
        return v if v is not None else [0.0]

>>>>>>> 77464378

class EnsembleAgent(Agent):
    def reset(self, env, show=False):
        self.hidden = [model.init_hidden() for model in self.model]

    def plan(self, obs):
        outputs = {}
        for i, model in enumerate(self.model):
            o = model.inference(obs, self.hidden[i])
            for k, v in o:
                if k == 'hidden':
                    self.hidden[i] = v
                else:
                    outputs[k] = outputs.get(k, []) + [o]
        for k, vl in outputs:
            outputs[k] = np.mean(vl, axis=0)
        return outputs


class SoftAgent(Agent):
    def __init__(self, model):
        super().__init__(model, temperature=1.0)<|MERGE_RESOLUTION|>--- conflicted
+++ resolved
@@ -18,12 +18,6 @@
         actions = env.legal_actions(player)
         return random.choice(actions)
 
-<<<<<<< HEAD
-=======
-    def observe(self, env, player, show=False):
-        return [0.0]
-
->>>>>>> 77464378
 
 class RuleBasedAgent(RandomAgent):
     def action(self, env, player, show=False):
@@ -74,18 +68,6 @@
         else:
             return random.choices(np.arange(len(p)), weights=softmax(p / self.temperature))[0]
 
-<<<<<<< HEAD
-=======
-    def observe(self, env, player, show=False):
-        v = None
-        if self.observation:
-            outputs = self.plan(env.observation(player))
-            v = outputs.get('value', None)
-            if show:
-                print_outputs(env, None, v)
-        return v if v is not None else [0.0]
-
->>>>>>> 77464378
 
 class EnsembleAgent(Agent):
     def reset(self, env, show=False):
