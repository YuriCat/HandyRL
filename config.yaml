
env_args:
    env: 'TicTacToe'
    source: 'handyrl.environments.tictactoe'
    #env: 'Geister'
    #source: 'handyrl.environments.geister'


train_args:
    observation: False
<<<<<<< HEAD
    forward_steps: 32
    update_episodes: 200
    congress: False
=======
    forward_steps: 16
    compress_steps: 4
    lambda: 0.7
    entropy_regularization: 3.0e-1
    update_episodes: 2000
>>>>>>> 5a81c65c
    batch_size: 128
    minimum_episodes: 200
    maximum_episodes: 200000
    num_batchers: 2
    use_batcher_process: True
    eval_rate: 0.1
    worker:
        num_gather: 2
        num_process: 6
    return: 'TDLAMBDA' #'MC' 'TD0'
    seed: 0
    restart_epoch: 0


entry_args:
    remote_host: ''
    num_gather: 2
    num_process: 6
<|MERGE_RESOLUTION|>--- conflicted
+++ resolved
@@ -8,19 +8,13 @@
 
 train_args:
     observation: False
-<<<<<<< HEAD
-    forward_steps: 32
-    update_episodes: 200
-    congress: False
-=======
     forward_steps: 16
     compress_steps: 4
     lambda: 0.7
     entropy_regularization: 3.0e-1
     update_episodes: 2000
->>>>>>> 5a81c65c
     batch_size: 128
-    minimum_episodes: 200
+    minimum_episodes: 20000
     maximum_episodes: 200000
     num_batchers: 2
     use_batcher_process: True
